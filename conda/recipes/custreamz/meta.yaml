--- conflicted
+++ resolved
@@ -19,11 +19,8 @@
     - VERSION_SUFFIX
 
 requirements:
-<<<<<<< HEAD
-=======
   host:
     - python
->>>>>>> 10cb3496
   build:
     - cython >=0.29,<0.30
     - setuptools
@@ -35,7 +32,6 @@
     - dask >=2.1.0
     - distributed >=2.1.0
     - python-confluent-kafka
-    - librdkafka >=1.3.0
 
 test:
   imports:

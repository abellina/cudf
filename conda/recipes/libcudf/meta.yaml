# Copyright (c) 2018, NVIDIA CORPORATION.

# Usage:
#   conda build -c nvidia -c rapidsai -c conda-forge -c defaults .
{% set version = environ.get('GIT_DESCRIBE_TAG', '0.0.0.dev').lstrip('v') %}
{% set git_revision_count=environ.get('GIT_DESCRIBE_NUMBER', 0) %}
{% set cuda_version='.'.join(environ.get('CUDA', 'unknown').split('.')[:2]) %}
package:
  name: libcudf
  version: {{ version }}

source:
  # git_url: ../../..
  path: ../../..

build:
  number: {{ git_revision_count }}
  string: cuda{{ cuda_version }}_{{ git_revision_count }}
  script_env:
    - CC
    - CXX
    - CUDAHOSTCXX
    - PARALLEL_LEVEL
    - BUILD_ABI

requirements:
  # use channel:
  #   - nvidia
  #   - rapidsai
  #   - rapidsai-nightly
  #   - conda-forge
  #   - defaults
  build:
    - cmake>=3.12.4
    - nvstrings=0.3.0dev0
  run:
<<<<<<< HEAD
    - pyarrow=0.12.0
    - nvstrings=0.3.0dev0
=======
    - pyarrow=0.12.1
    - nvstrings
>>>>>>> a48ccddf

test:
  commands:
    - test -f $PREFIX/include/cudf.h
    - test -f $PREFIX/include/cudf/convert_types.h
    - test -f $PREFIX/include/cudf/functions.h
    - test -f $PREFIX/include/cudf/io_functions.h
    - test -f $PREFIX/include/cudf/io_types.h
    - test -f $PREFIX/include/cudf/types.h
    - test -f $PREFIX/lib/libcudf.so
    - test -f $PREFIX/lib/librmm.so


about:
  home: http://rapids.ai/
  license: Apache-2.0
  # license_file: LICENSE
  summary: libcudf library<|MERGE_RESOLUTION|>--- conflicted
+++ resolved
@@ -34,13 +34,8 @@
     - cmake>=3.12.4
     - nvstrings=0.3.0dev0
   run:
-<<<<<<< HEAD
-    - pyarrow=0.12.0
+    - pyarrow=0.12.1
     - nvstrings=0.3.0dev0
-=======
-    - pyarrow=0.12.1
-    - nvstrings
->>>>>>> a48ccddf
 
 test:
   commands:

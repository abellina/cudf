/*
 * Copyright (c) 2019-2023, NVIDIA CORPORATION.
 *
 * Licensed under the Apache License, Version 2.0 (the "License");
 * you may not use this file except in compliance with the License.
 * You may obtain a copy of the License at
 *
 *     http://www.apache.org/licenses/LICENSE-2.0
 *
 * Unless required by applicable law or agreed to in writing, software
 * distributed under the License is distributed on an "AS IS" BASIS,
 * WITHOUT WARRANTIES OR CONDITIONS OF ANY KIND, either express or implied.
 * See the License for the specific language governing permissions and
 * limitations under the License.
 */

#include <cudf/column/column_device_view.cuh>
#include <cudf/column/column_view.hpp>
#include <cudf/contiguous_split.hpp>
#include <cudf/detail/contiguous_split.hpp>
#include <cudf/detail/copy.hpp>
#include <cudf/detail/iterator.cuh>
#include <cudf/detail/null_mask.hpp>
#include <cudf/detail/utilities/cuda.cuh>
#include <cudf/lists/lists_column_view.hpp>
#include <cudf/structs/structs_column_view.hpp>
#include <cudf/table/table_view.hpp>
#include <cudf/utilities/bit.hpp>
#include <cudf/utilities/default_stream.hpp>

#include <rmm/cuda_stream_view.hpp>
#include <rmm/exec_policy.hpp>

#include <thrust/binary_search.h>
#include <thrust/execution_policy.h>
#include <thrust/for_each.h>
#include <thrust/iterator/counting_iterator.h>
#include <thrust/iterator/discard_iterator.h>
#include <thrust/iterator/iterator_categories.h>
#include <thrust/iterator/transform_iterator.h>
#include <thrust/pair.h>
#include <thrust/reduce.h>
#include <thrust/scan.h>
#include <thrust/transform.h>
#include <thrust/tuple.h>

#include <cstddef>
#include <numeric>

namespace cudf {
namespace {

// Align all column size allocations to this boundary so that all output column buffers
// start at that alignment.
static constexpr std::size_t split_align = 64;

// The size that contiguous split uses internally as the GPU unit of work.
// The number of `desired_batch_size` batches equals the number of CUDA blocks
// that will be used for the main kernel launch (`copy_partitions`).
static constexpr std::size_t desired_batch_size = 1 * 1024 * 1024;

/**
 * @brief Struct which contains information on a source buffer.
 *
 * The definition of "buffer" used throughout this module is a component piece of a
 * cudf column. So for example, a fixed-width column with validity would have 2 associated
 * buffers : the data itself and the validity buffer.  contiguous_split operates by breaking
 * each column up into it's individual components and copying each one as a separate kernel
 * block.
 */
struct src_buf_info {
  src_buf_info(cudf::type_id _type,
               const int* _offsets,
               int _offset_stack_pos,
               int _parent_offsets_index,
               bool _is_validity,
               size_type _column_offset)
    : type(_type),
      offsets(_offsets),
      offset_stack_pos(_offset_stack_pos),
      parent_offsets_index(_parent_offsets_index),
      is_validity(_is_validity),
      column_offset(_column_offset)
  {
  }

  cudf::type_id type;
  const int* offsets;        // a pointer to device memory offsets if I am an offset buffer
  int offset_stack_pos;      // position in the offset stack buffer
  int parent_offsets_index;  // immediate parent that has offsets, or -1 if none
  bool is_validity;          // if I am a validity buffer
  size_type column_offset;   // offset in the case of a sliced column
};

/**
 * @brief Struct which contains information on a destination buffer.
 *
 * Similar to src_buf_info, dst_buf_info contains information on a destination buffer we
 * are going to copy to.  If we have N input buffers (which come from X columns), and
 * M partitions, then we have N*M destination buffers.
 */
struct dst_buf_info {
  // constant across all copy commands for this buffer
  std::size_t buf_size;  // total size of buffer, including padding
  int num_elements;      // # of elements to be copied
  int element_size;      // size of each element in bytes
  int num_rows;  // # of rows to be copied(which may be different from num_elements in the case of
                 // validity or offset buffers)

  int src_element_index;   // element index to start reading from from my associated source buffer
  std::size_t dst_offset;  // my offset into the per-partition allocation
  int value_shift;         // amount to shift values down by (for offset buffers)
  int bit_shift;           // # of bits to shift right by (for validity buffers)
  size_type valid_count;   // validity count for this block of work

  int src_buf_index;       // source buffer index
  int dst_buf_index;       // destination buffer index
};

/**
 * @brief Copy a single buffer of column data, shifting values (for offset columns),
 * and validity (for validity buffers) as necessary.
 *
 * Copies a single partition of a source column buffer to a destination buffer. Shifts
 * element values by value_shift in the case of a buffer of offsets (value_shift will
 * only ever be > 0 in that case).  Shifts elements bitwise by bit_shift in the case of
 * a validity buffer (bif_shift will only ever be > 0 in that case).  This function assumes
 * value_shift and bit_shift will never be > 0 at the same time.
 *
 * This function expects:
 * - src may be a misaligned address
 * - dst must be an aligned address
 *
 * This function always does the ALU work related to value_shift and bit_shift because it is
 * entirely memory-bandwidth bound.
 *
 * @param dst Destination buffer
 * @param src Source buffer
 * @param t Thread index
 * @param num_elements Number of elements to copy
 * @param element_size Size of each element in bytes
 * @param src_element_index Element index to start copying at
 * @param stride Size of the kernel block
 * @param value_shift Shift incoming 4-byte offset values down by this amount
 * @param bit_shift Shift incoming data right by this many bits
 * @param num_rows Number of rows being copied
 * @param valid_count Optional pointer to a value to store count of set bits
 */
template <int block_size>
__device__ void copy_buffer(uint8_t* __restrict__ dst,
                            uint8_t const* __restrict__ src,
                            int t,
                            std::size_t num_elements,
                            std::size_t element_size,
                            std::size_t src_element_index,
                            uint32_t stride,
                            int value_shift,
                            int bit_shift,
                            std::size_t num_rows,
                            size_type* valid_count)
{
  src += (src_element_index * element_size);

  size_type thread_valid_count = 0;

  // handle misalignment. read 16 bytes in 4 byte reads. write in a single 16 byte store.
  std::size_t const num_bytes = num_elements * element_size;
  // how many bytes we're misaligned from 4-byte alignment
  uint32_t const ofs = reinterpret_cast<uintptr_t>(src) % 4;
  std::size_t pos    = t * 16;
  stride *= 16;
  while (pos + 20 <= num_bytes) {
    // read from the nearest aligned address.
    const uint32_t* in32 = reinterpret_cast<const uint32_t*>((src + pos) - ofs);
    uint4 v              = uint4{in32[0], in32[1], in32[2], in32[3]};
    if (ofs || bit_shift) {
      v.x = __funnelshift_r(v.x, v.y, ofs * 8 + bit_shift);
      v.y = __funnelshift_r(v.y, v.z, ofs * 8 + bit_shift);
      v.z = __funnelshift_r(v.z, v.w, ofs * 8 + bit_shift);
      v.w = __funnelshift_r(v.w, in32[4], ofs * 8 + bit_shift);
    }
    v.x -= value_shift;
    v.y -= value_shift;
    v.z -= value_shift;
    v.w -= value_shift;
    reinterpret_cast<uint4*>(dst)[pos / 16] = v;
    if (valid_count) {
      thread_valid_count += (__popc(v.x) + __popc(v.y) + __popc(v.z) + __popc(v.w));
    }
    pos += stride;
  }

  // copy trailing bytes
  if (t == 0) {
    std::size_t remainder;
    if (num_bytes < 16) {
      remainder = num_bytes;
    } else {
      std::size_t const last_bracket = (num_bytes / 16) * 16;
      remainder                      = num_bytes - last_bracket;
      if (remainder < 4) {
        // we had less than 20 bytes for the last possible 16 byte copy, so copy 16 + the extra
        remainder += 16;
      }
    }

    // if we're performing a value shift (offsets), or a bit shift (validity) the # of bytes and
    // alignment must be a multiple of 4. value shifting and bit shifting are mutually exclusive
    // and will never both be true at the same time.
    if (value_shift || bit_shift) {
      std::size_t idx = (num_bytes - remainder) / 4;
      uint32_t v = remainder > 0 ? (reinterpret_cast<uint32_t const*>(src)[idx] - value_shift) : 0;

      constexpr size_type rows_per_element = 32;
      auto const have_trailing_bits = ((num_elements * rows_per_element) - num_rows) < bit_shift;
      while (remainder) {
        // if we're at the very last word of a validity copy, we do not always need to read the next
        // word to get the final trailing bits.
        auto const read_trailing_bits = bit_shift > 0 && remainder == 4 && have_trailing_bits;
        uint32_t const next           = (read_trailing_bits || remainder > 4)
                                          ? (reinterpret_cast<uint32_t const*>(src)[idx + 1] - value_shift)
                                          : 0;

        uint32_t const val = (v >> bit_shift) | (next << (32 - bit_shift));
        if (valid_count) { thread_valid_count += __popc(val); }
        reinterpret_cast<uint32_t*>(dst)[idx] = val;
        v                                     = next;
        idx++;
        remainder -= 4;
      }
    } else {
      while (remainder) {
        std::size_t const idx = num_bytes - remainder--;
        uint32_t const val    = reinterpret_cast<uint8_t const*>(src)[idx];
        if (valid_count) { thread_valid_count += __popc(val); }
        reinterpret_cast<uint8_t*>(dst)[idx] = val;
      }
    }
  }

  if (valid_count) {
    if (num_bytes == 0) {
      if (!t) { *valid_count = 0; }
    } else {
      using BlockReduce = cub::BlockReduce<size_type, block_size>;
      __shared__ typename BlockReduce::TempStorage temp_storage;
      size_type block_valid_count{BlockReduce(temp_storage).Sum(thread_valid_count)};
      if (!t) {
        // we may have copied more bits than there are actual rows in the output.
        // so we need to subtract off the count of any bits that shouldn't have been
        // considered during the copy step.
        std::size_t const max_row    = (num_bytes * 8);
        std::size_t const slack_bits = max_row > num_rows ? max_row - num_rows : 0;
        auto const slack_mask        = set_most_significant_bits(slack_bits);
        if (slack_mask > 0) {
          uint32_t const last_word = reinterpret_cast<uint32_t*>(dst + (num_bytes - 4))[0];
          block_valid_count -= __popc(last_word & slack_mask);
        }
        *valid_count = block_valid_count;
      }
    }
  }
}

/**
 * @brief Kernel which copies data from multiple source buffers to multiple
 * destination buffers.
 *
 * When doing a contiguous_split on X columns comprising N total internal buffers
 * with M splits, we end up having to copy N*M source/destination buffer pairs.
 * These logical copies are further subdivided to distribute the amount of work
 * to be done as evenly as possible across the multiprocessors on the device.
 * This kernel is arranged such that each block copies 1 source/destination pair.
 *
 * @param index_to_buffer A function that given a `buf_index` returns the destination buffer
 * @param src_bufs Input source buffers
 * @param buf_info Information on the range of values to be copied for each destination buffer
 */
template <int block_size, typename IndexToDstBuf>
__global__ void copy_partitions(IndexToDstBuf index_to_buffer,
                                uint8_t const** src_bufs,
                                dst_buf_info* buf_info)
{
  auto const buf_index     = blockIdx.x;
  auto const src_buf_index = buf_info[buf_index].src_buf_index;

  // copy, shifting offsets and validity bits as needed
  copy_buffer<block_size>(
    index_to_buffer(buf_index) + buf_info[buf_index].dst_offset,
    src_bufs[src_buf_index],
    threadIdx.x,
    buf_info[buf_index].num_elements,
    buf_info[buf_index].element_size,
    buf_info[buf_index].src_element_index,
    blockDim.x,
    buf_info[buf_index].value_shift,
    buf_info[buf_index].bit_shift,
    buf_info[buf_index].num_rows,
    buf_info[buf_index].valid_count > 0 ? &buf_info[buf_index].valid_count : nullptr);
}

// The block of functions below are all related:
//
// compute_offset_stack_size()
// setup_src_buf_data()
// count_src_bufs()
// setup_source_buf_info()
// build_output_columns()
//
// Critically, they all traverse the hierarchy of source columns and their children
// in a specific order to guarantee they produce various outputs in a consistent
// way.  For example, setup_src_buf_info() produces a series of information
// structs that must appear in the same order that setup_src_buf_data() produces
// buffers.
//
// So please be careful if you change the way in which these functions and
// functors traverse the hierarchy.

/**
 * @brief Returns whether or not the specified type is a column that contains offsets.
 */
bool is_offset_type(type_id id) { return (id == type_id::STRING or id == type_id::LIST); }

/**
 * @brief Compute total device memory stack size needed to process nested
 * offsets per-output buffer.
 *
 * When determining the range of rows to be copied for each output buffer
 * we have to recursively apply the stack of offsets from our parent columns
 * (lists or strings).  We want to do this computation on the gpu because offsets
 * are stored in device memory.  However we don't want to do recursion on the gpu, so
 * each destination buffer gets a "stack" of space to work with equal in size to
 * it's offset nesting depth.  This function computes the total size of all of those
 * stacks.
 *
 * This function is called recursively in the case of nested types.
 *
 * @param begin Beginning of input columns
 * @param end End of input columns
 * @param offset_depth Current offset nesting depth
 *
 * @returns Total offset stack size needed for this range of columns
 */
template <typename InputIter>
std::size_t compute_offset_stack_size(InputIter begin, InputIter end, int offset_depth = 0)
{
  return std::accumulate(begin, end, 0, [offset_depth](auto stack_size, column_view const& col) {
    auto const num_buffers = 1 + (col.nullable() ? 1 : 0);
    return stack_size + (offset_depth * num_buffers) +
           compute_offset_stack_size(
             col.child_begin(), col.child_end(), offset_depth + is_offset_type(col.type().id()));
  });
}

/**
 * @brief Retrieve all buffers for a range of source columns.
 *
 * Retrieve the individual buffers that make up a range of input columns.
 *
 * This function is called recursively in the case of nested types.
 *
 * @param begin Beginning of input columns
 * @param end End of input columns
 * @param out_buf Iterator into output buffer infos
 *
 * @returns next output buffer iterator
 */
template <typename InputIter, typename OutputIter>
OutputIter setup_src_buf_data(InputIter begin, InputIter end, OutputIter out_buf)
{
  std::for_each(begin, end, [&out_buf](column_view const& col) {
    if (col.nullable()) {
      *out_buf = reinterpret_cast<uint8_t const*>(col.null_mask());
      out_buf++;
    }
    // NOTE: we're always returning the base pointer here.  column-level offset is accounted
    // for later. Also, for some column types (string, list, struct) this pointer will be null
    // because there is no associated data with the root column.
    *out_buf = col.head<uint8_t>();
    out_buf++;

    out_buf = setup_src_buf_data(col.child_begin(), col.child_end(), out_buf);
  });
  return out_buf;
}

/**
 * @brief Count the total number of source buffers we will be copying
 * from.
 *
 * This count includes buffers for all input columns. For example a
 * fixed-width column with validity would be 2 buffers (data, validity).
 * A string column with validity would be 3 buffers (chars, offsets, validity).
 *
 * This function is called recursively in the case of nested types.
 *
 * @param begin Beginning of input columns
 * @param end End of input columns
 *
 * @returns total number of source buffers for this range of columns
 */
template <typename InputIter>
size_type count_src_bufs(InputIter begin, InputIter end)
{
  auto buf_iter = thrust::make_transform_iterator(begin, [](column_view const& col) {
    auto const children_counts = count_src_bufs(col.child_begin(), col.child_end());
    return 1 + (col.nullable() ? 1 : 0) + children_counts;
  });
  return std::accumulate(buf_iter, buf_iter + std::distance(begin, end), 0);
}

/**
 * @brief Computes source buffer information for the copy kernel.
 *
 * For each input column to be split we need to know several pieces of information
 * in the copy kernel.  This function traverses the input columns and prepares this
 * information for the gpu.
 *
 * This function is called recursively in the case of nested types.
 *
 * @param begin Beginning of input columns
 * @param end End of input columns
 * @param head Beginning of source buffer info array
 * @param current Current source buffer info to be written to
 * @param offset_stack_pos Integer representing our current offset nesting depth
 * (how many list or string levels deep we are)
 * @param parent_offset_index Index into src_buf_info output array indicating our nearest
 * containing list parent. -1 if we have no list parent
 * @param offset_depth Current offset nesting depth (how many list levels deep we are)
 *
 * @returns next src_buf_output after processing this range of input columns
 */
// setup source buf info
template <typename InputIter>
std::pair<src_buf_info*, size_type> setup_source_buf_info(InputIter begin,
                                                          InputIter end,
                                                          src_buf_info* head,
                                                          src_buf_info* current,
                                                          rmm::cuda_stream_view stream,
                                                          int offset_stack_pos    = 0,
                                                          int parent_offset_index = -1,
                                                          int offset_depth        = 0);

/**
 * @brief Functor that builds source buffer information based on input columns.
 *
 * Called by setup_source_buf_info to build information for a single source column.  This function
 * will recursively call setup_source_buf_info in the case of nested types.
 */
struct buf_info_functor {
  src_buf_info* head;

  template <typename T>
  std::pair<src_buf_info*, size_type> operator()(column_view const& col,
                                                 src_buf_info* current,
                                                 int offset_stack_pos,
                                                 int parent_offset_index,
                                                 int offset_depth,
                                                 rmm::cuda_stream_view)
  {
    if (col.nullable()) {
      std::tie(current, offset_stack_pos) =
        add_null_buffer(col, current, offset_stack_pos, parent_offset_index, offset_depth);
    }

    // info for the data buffer
    *current = src_buf_info(
      col.type().id(), nullptr, offset_stack_pos, parent_offset_index, false, col.offset());

    return {current + 1, offset_stack_pos + offset_depth};
  }

  template <typename T, typename... Args>
  std::enable_if_t<std::is_same_v<T, cudf::dictionary32>, std::pair<src_buf_info*, size_type>>
  operator()(Args&&...)
  {
    CUDF_FAIL("Unsupported type");
  }

 private:
  std::pair<src_buf_info*, size_type> add_null_buffer(column_view const& col,
                                                      src_buf_info* current,
                                                      int offset_stack_pos,
                                                      int parent_offset_index,
                                                      int offset_depth)
  {
    // info for the validity buffer
    *current = src_buf_info(
      type_id::INT32, nullptr, offset_stack_pos, parent_offset_index, true, col.offset());

    return {current + 1, offset_stack_pos + offset_depth};
  }
};

template <>
std::pair<src_buf_info*, size_type> buf_info_functor::operator()<cudf::string_view>(
  column_view const& col,
  src_buf_info* current,
  int offset_stack_pos,
  int parent_offset_index,
  int offset_depth,
  rmm::cuda_stream_view)
{
  if (col.nullable()) {
    std::tie(current, offset_stack_pos) =
      add_null_buffer(col, current, offset_stack_pos, parent_offset_index, offset_depth);
  }

  // string columns hold no actual data, but we need to keep a record
  // of it so we know it's size when we are constructing the output columns
  *current = src_buf_info(
    type_id::STRING, nullptr, offset_stack_pos, parent_offset_index, false, col.offset());
  current++;
  offset_stack_pos += offset_depth;

  // string columns don't necessarily have children
  if (col.num_children() > 0) {
    CUDF_EXPECTS(col.num_children() == 2, "Encountered malformed string column");
    strings_column_view scv(col);

    // info for the offsets buffer
    auto offset_col = current;
    CUDF_EXPECTS(not scv.offsets().nullable(), "Encountered nullable string offsets column");
    *current = src_buf_info(type_id::INT32,
                            // note: offsets can be null in the case where the string column
                            // has been created with empty_like().
                            scv.offsets().begin<cudf::id_to_type<type_id::INT32>>(),
                            offset_stack_pos,
                            parent_offset_index,
                            false,
                            col.offset());

    current++;
    offset_stack_pos += offset_depth;

    // since we are crossing an offset boundary, calculate our new depth and parent offset index.
    offset_depth++;
    parent_offset_index = offset_col - head;

    // prevent appending buf_info for non-existent chars buffer
    CUDF_EXPECTS(not scv.chars().nullable(), "Encountered nullable string chars column");

    // info for the chars buffer
    *current = src_buf_info(
      type_id::INT8, nullptr, offset_stack_pos, parent_offset_index, false, col.offset());
    current++;
    offset_stack_pos += offset_depth;
  }

  return {current, offset_stack_pos};
}

template <>
std::pair<src_buf_info*, size_type> buf_info_functor::operator()<cudf::list_view>(
  column_view const& col,
  src_buf_info* current,
  int offset_stack_pos,
  int parent_offset_index,
  int offset_depth,
  rmm::cuda_stream_view stream)
{
  lists_column_view lcv(col);

  if (col.nullable()) {
    std::tie(current, offset_stack_pos) =
      add_null_buffer(col, current, offset_stack_pos, parent_offset_index, offset_depth);
  }

  // list columns hold no actual data, but we need to keep a record
  // of it so we know it's size when we are constructing the output columns
  *current = src_buf_info(
    type_id::LIST, nullptr, offset_stack_pos, parent_offset_index, false, col.offset());
  current++;
  offset_stack_pos += offset_depth;

  CUDF_EXPECTS(col.num_children() == 2, "Encountered malformed list column");

  // info for the offsets buffer
  auto offset_col = current;
  *current        = src_buf_info(type_id::INT32,
                          // note: offsets can be null in the case where the lists column
                          // has been created with empty_like().
                          lcv.offsets().begin<cudf::id_to_type<type_id::INT32>>(),
                          offset_stack_pos,
                          parent_offset_index,
                          false,
                          col.offset());
  current++;
  offset_stack_pos += offset_depth;

  // since we are crossing an offset boundary, calculate our new depth and parent offset index.
  offset_depth++;
  parent_offset_index = offset_col - head;

  return setup_source_buf_info(col.child_begin() + 1,
                               col.child_end(),
                               head,
                               current,
                               stream,
                               offset_stack_pos,
                               parent_offset_index,
                               offset_depth);
}

template <>
std::pair<src_buf_info*, size_type> buf_info_functor::operator()<cudf::struct_view>(
  column_view const& col,
  src_buf_info* current,
  int offset_stack_pos,
  int parent_offset_index,
  int offset_depth,
  rmm::cuda_stream_view stream)
{
  if (col.nullable()) {
    std::tie(current, offset_stack_pos) =
      add_null_buffer(col, current, offset_stack_pos, parent_offset_index, offset_depth);
  }

  // struct columns hold no actual data, but we need to keep a record
  // of it so we know it's size when we are constructing the output columns
  *current = src_buf_info(
    type_id::STRUCT, nullptr, offset_stack_pos, parent_offset_index, false, col.offset());
  current++;
  offset_stack_pos += offset_depth;

  // recurse on children
  cudf::structs_column_view scv(col);
  std::vector<column_view> sliced_children;
  sliced_children.reserve(scv.num_children());
  std::transform(
    thrust::make_counting_iterator(0),
    thrust::make_counting_iterator(scv.num_children()),
    std::back_inserter(sliced_children),
    [&scv, &stream](size_type child_index) { return scv.get_sliced_child(child_index, stream); });
  return setup_source_buf_info(sliced_children.begin(),
                               sliced_children.end(),
                               head,
                               current,
                               stream,
                               offset_stack_pos,
                               parent_offset_index,
                               offset_depth);
}

template <typename InputIter>
std::pair<src_buf_info*, size_type> setup_source_buf_info(InputIter begin,
                                                          InputIter end,
                                                          src_buf_info* head,
                                                          src_buf_info* current,
                                                          rmm::cuda_stream_view stream,
                                                          int offset_stack_pos,
                                                          int parent_offset_index,
                                                          int offset_depth)
{
  std::for_each(begin, end, [&](column_view const& col) {
    std::tie(current, offset_stack_pos) = cudf::type_dispatcher(col.type(),
                                                                buf_info_functor{head},
                                                                col,
                                                                current,
                                                                offset_stack_pos,
                                                                parent_offset_index,
                                                                offset_depth,
                                                                stream);
  });
  return {current, offset_stack_pos};
}

/**
 * @brief Given a column, processed split buffers, and a metadata builder, populate
 * the metadata for this column in the builder, and return a tuple of:
 * column size, data offset, bitmask offset and null count.
 *
 * @param src column_view to create metadata from
 * @param current_info dst_buf_info pointer reference, pointing to this column's buffer info
 *                     This is a pointer reference because it is updated by this function as the
 *                     columns's validity and data buffers are visited
 * @param mb A metadata_builder instance to update with the column's packed metadata
 * @param use_src_null_count True for the chunked_pack case where current_info has invalid null
 *                           count information. The null count should be taken
 *                           from `src` because this case is restricted to a single partition
 *                           (no splits)
 * @returns a std::tuple<size_type, int64_t, int64_t, size_type> containing:
 *          column size, data offset, bitmask offset, and null count
 */
template <typename BufInfo>
std::tuple<size_type, int64_t, int64_t, size_type> build_output_column_metadata(
  column_view const& src,
  BufInfo& current_info,
  detail::metadata_builder& mb,
  bool use_src_null_count)
{
  auto [bitmask_offset, null_count] = [&]() {
    if (src.nullable()) {
      // offsets in the existing serialized_column metadata are int64_t
      // that's the reason for the casting in this code.
      int64_t const bitmask_offset =
        current_info->num_elements == 0
          ? -1  // this means that the bitmask buffer pointer should be nullptr
          : static_cast<int64_t>(current_info->dst_offset);

      // use_src_null_count is used for the chunked contig split case, where we have
      // no splits: the null_count is just the source column's null_count
      size_type const null_count = use_src_null_count
                                     ? src.null_count()
                                     : (current_info->num_elements == 0
                                          ? 0
                                          : (current_info->num_rows - current_info->valid_count));

      ++current_info;
      return std::pair(bitmask_offset, null_count);
    }
    return std::pair(static_cast<int64_t>(-1), 0);
  }();

  // size/data pointer for the column
  auto const col_size       = static_cast<size_type>(current_info->num_elements);
  int64_t const data_offset = src.num_children() > 0 || col_size == 0 || src.head() == nullptr
                                ? -1
                                : static_cast<int64_t>(current_info->dst_offset);

  mb.add_column_info_to_meta(
    src.type(), col_size, null_count, data_offset, bitmask_offset, src.num_children());

  ++current_info;
  return {col_size, data_offset, bitmask_offset, null_count};
}

/**
 * @brief Given a set of input columns and processed split buffers, produce
 * output columns.
 *
 * After performing the split we are left with 1 large buffer per incoming split
 * partition.  We need to traverse this buffer and distribute the individual
 * subpieces that represent individual columns and children to produce the final
 * output columns.
 *
 * This function is called recursively in the case of nested types.
 *
 * @param begin Beginning of input columns
 * @param end End of input columns
 * @param info_begin Iterator of dst_buf_info structs containing information about each
 * copied buffer
 * @param out_begin Output iterator of column views
 * @param base_ptr Pointer to the base address of copied data for the working partition
 *
 * @returns new dst_buf_info iterator after processing this range of input columns
 */
template <typename InputIter, typename BufInfo, typename Output>
BufInfo build_output_columns(InputIter begin,
                             InputIter end,
                             BufInfo info_begin,
                             Output out_begin,
                             uint8_t const* const base_ptr,
                             detail::metadata_builder& mb)
{
  auto current_info = info_begin;
  std::transform(begin, end, out_begin, [&current_info, base_ptr, &mb](column_view const& src) {
    auto [col_size, data_offset, bitmask_offset, null_count] =
      build_output_column_metadata<BufInfo>(src, current_info, mb, false);

    auto const bitmask_ptr =
      base_ptr != nullptr && bitmask_offset != -1
        ? reinterpret_cast<bitmask_type const*>(base_ptr + static_cast<uint64_t>(bitmask_offset))
        : nullptr;

    // size/data pointer for the column
    uint8_t const* data_ptr = base_ptr != nullptr && data_offset != -1
                                ? base_ptr + static_cast<uint64_t>(data_offset)
                                : nullptr;

    // children
    auto children = std::vector<column_view>{};
    children.reserve(src.num_children());

    current_info = build_output_columns(
      src.child_begin(), src.child_end(), current_info, std::back_inserter(children), base_ptr, mb);

    return column_view{
      src.type(), col_size, data_ptr, bitmask_ptr, null_count, 0, std::move(children)};
  });

  return current_info;
}

/**
 * @brief Given a set of input columns, processed split buffers, and a metadata_builder,
 * append column metadata using the builder.
 *
 * After performing the split we are left with 1 large buffer per incoming split
 * partition.  We need to traverse this buffer and distribute the individual
 * subpieces that represent individual columns and children to produce the final
 * output columns.
 *
 * This function is called recursively in the case of nested types.
 *
 * @param begin Beginning of input columns
 * @param end End of input columns
 * @param info_begin Iterator of dst_buf_info structs containing information about each
 * copied buffer
 * @param mb packed column metadata builder
 *
 * @returns new dst_buf_info iterator after processing this range of input columns
 */
template <typename InputIter, typename BufInfo>
BufInfo populate_metadata(InputIter begin,
                          InputIter end,
                          BufInfo info_begin,
                          detail::metadata_builder& mb)
{
  auto current_info = info_begin;
  std::for_each(begin, end, [&current_info, &mb](column_view const& src) {
    build_output_column_metadata<BufInfo>(src, current_info, mb, true);

    // children
    current_info = populate_metadata(src.child_begin(), src.child_end(), current_info, mb);
  });

  return current_info;
}

/**
 * @brief Functor that retrieves the size of a destination buffer
 */
struct buf_size_functor {
  dst_buf_info const* ci;
  std::size_t operator() __device__(int index) { return ci[index].buf_size; }
};

/**
 * @brief Functor that retrieves the split "key" for a given output
 * buffer index.
 *
 * The key is simply the partition index.
 */
struct split_key_functor {
  int const num_src_bufs;
  int operator() __device__(int buf_index) const { return buf_index / num_src_bufs; }
};

/**
 * @brief Output iterator for writing values to the dst_offset field of the
 * dst_buf_info struct
 */
struct dst_offset_output_iterator {
  dst_buf_info* c;
  using value_type        = std::size_t;
  using difference_type   = std::size_t;
  using pointer           = std::size_t*;
  using reference         = std::size_t&;
  using iterator_category = thrust::output_device_iterator_tag;

  dst_offset_output_iterator operator+ __host__ __device__(int i) { return {c + i}; }

  void operator++ __host__ __device__() { c++; }

  reference operator[] __device__(int i) { return dereference(c + i); }
  reference operator* __device__() { return dereference(c); }

 private:
  reference __device__ dereference(dst_buf_info* c) { return c->dst_offset; }
};

/**
 * @brief Output iterator for writing values to the valid_count field of the
 * dst_buf_info struct
 */
struct dst_valid_count_output_iterator {
  dst_buf_info* c;
  using value_type        = size_type;
  using difference_type   = size_type;
  using pointer           = size_type*;
  using reference         = size_type&;
  using iterator_category = thrust::output_device_iterator_tag;

  dst_valid_count_output_iterator operator+ __host__ __device__(int i)
  {
    return dst_valid_count_output_iterator{c + i};
  }

  void operator++ __host__ __device__() { c++; }

  reference operator[] __device__(int i) { return dereference(c + i); }
  reference operator* __device__() { return dereference(c); }

 private:
  reference __device__ dereference(dst_buf_info* c) { return c->valid_count; }
};

/**
 * @brief Functor for computing size of data elements for a given cudf type.
 *
 * Note: columns types which themselves inherently have no data (strings, lists,
 * structs) return 0.
 */
struct size_of_helper {
  template <typename T>
  constexpr std::enable_if_t<not is_fixed_width<T>(), int> __device__ operator()() const
  {
    return 0;
  }

  template <typename T>
  constexpr std::enable_if_t<is_fixed_width<T>(), int> __device__ operator()() const noexcept
  {
    return sizeof(cudf::device_storage_type_t<T>);
  }
};

/**
 * @brief Functor for returning the number of batches an input buffer is being
 * subdivided into during the repartitioning step.
 *
 * Note: columns types which themselves inherently have no data (strings, lists,
 * structs) return 0.
 */
struct num_batches_func {
  thrust::pair<std::size_t, std::size_t> const* const batches;
  __device__ std::size_t operator()(size_type i) const { return thrust::get<0>(batches[i]); }
};

/**
 * @brief Get the size in bytes of a batch described by `dst_buf_info`.
 */
struct batch_byte_size_function {
  size_type const num_batches;
  dst_buf_info const* const infos;
  __device__ std::size_t operator()(size_type i) const
  {
    if (i == num_batches) { return 0; }
    auto const& buf = *(infos + i);
    std::size_t const bytes =
      static_cast<std::size_t>(buf.num_elements) * static_cast<std::size_t>(buf.element_size);
    return util::round_up_unsafe(bytes, split_align);
  }
};

/**
 * @brief Get the input buffer index given the output buffer index.
 */
struct out_to_in_index_function {
  offset_type const* const batch_offsets;
  int const num_bufs;
  __device__ int operator()(size_type i) const
  {
    return static_cast<size_type>(
             thrust::upper_bound(thrust::seq, batch_offsets, batch_offsets + num_bufs + 1, i) -
             batch_offsets) -
           1;
  }
};

// packed block of memory 1: split indices and src_buf_info structs
struct packed_split_indices_and_src_buf_info {
  explicit packed_split_indices_and_src_buf_info(cudf::table_view const& input,
                                                 std::vector<size_type> const& splits,
                                                 std::size_t num_partitions,
                                                 cudf::size_type num_src_bufs,
                                                 rmm::cuda_stream_view stream,
                                                 rmm::mr::device_memory_resource* mr)
    : indices_size(
        cudf::util::round_up_safe((num_partitions + 1) * sizeof(size_type), split_align)),
      src_buf_info_size(cudf::util::round_up_safe(num_src_bufs * sizeof(src_buf_info), split_align))
  {
    // host-side
    h_indices_and_source_info = std::vector<uint8_t>(indices_size + src_buf_info_size);
    h_indices                 = reinterpret_cast<size_type*>(h_indices_and_source_info.data());
    h_src_buf_info =
      reinterpret_cast<src_buf_info*>(h_indices_and_source_info.data() + indices_size);

    // compute splits -> indices.
    // these are row numbers per split
    h_indices[0]              = 0;
    h_indices[num_partitions] = input.column(0).size();
    std::copy(splits.begin(), splits.end(), std::next(h_indices));

    // setup source buf info
    setup_source_buf_info(input.begin(), input.end(), h_src_buf_info, h_src_buf_info, stream);

    offset_stack_partition_size = compute_offset_stack_size(input.begin(), input.end());
    offset_stack_size           = offset_stack_partition_size * num_partitions * sizeof(size_type);
    // device-side
    // gpu-only : stack space needed for nested list offset calculation
    d_indices_and_source_info =
      rmm::device_buffer(indices_size + src_buf_info_size + offset_stack_size, stream, mr);
    d_indices      = reinterpret_cast<size_type*>(d_indices_and_source_info.data());
    d_src_buf_info = reinterpret_cast<src_buf_info*>(
      reinterpret_cast<uint8_t*>(d_indices_and_source_info.data()) + indices_size);
    d_offset_stack =
      reinterpret_cast<size_type*>(reinterpret_cast<uint8_t*>(d_indices_and_source_info.data()) +
                                   indices_size + src_buf_info_size);

    CUDF_CUDA_TRY(cudaMemcpyAsync(
      d_indices, h_indices, indices_size + src_buf_info_size, cudaMemcpyDefault, stream.value()));
  }

  size_type const indices_size;
  std::size_t const src_buf_info_size;
  std::size_t offset_stack_size;

  std::vector<uint8_t> h_indices_and_source_info;
  rmm::device_buffer d_indices_and_source_info;

  size_type* h_indices;
  src_buf_info* h_src_buf_info;

  int offset_stack_partition_size;
  size_type* d_indices;
  src_buf_info* d_src_buf_info;
  size_type* d_offset_stack;
};

// packed block of memory 2: partition buffer sizes and dst_buf_info structs
struct packed_partition_buf_size_and_dst_buf_info {
  packed_partition_buf_size_and_dst_buf_info(cudf::table_view const& input,
                                             std::vector<size_type> const& splits,
                                             std::size_t num_partitions,
                                             cudf::size_type num_src_bufs,
                                             std::size_t num_bufs,
                                             rmm::cuda_stream_view stream,
                                             rmm::mr::device_memory_resource* mr)
    : stream(stream),
      buf_sizes_size{cudf::util::round_up_safe(num_partitions * sizeof(std::size_t), split_align)},
      dst_buf_info_size{cudf::util::round_up_safe(num_bufs * sizeof(dst_buf_info), split_align)}
  {
    // host-side
    h_buf_sizes_and_dst_info = std::vector<uint8_t>(buf_sizes_size + dst_buf_info_size);
    h_buf_sizes              = reinterpret_cast<std::size_t*>(h_buf_sizes_and_dst_info.data());
    h_dst_buf_info =
      reinterpret_cast<dst_buf_info*>(h_buf_sizes_and_dst_info.data() + buf_sizes_size);

    // device-side
    d_buf_sizes_and_dst_info = rmm::device_buffer(buf_sizes_size + dst_buf_info_size, stream, mr);
    d_buf_sizes              = reinterpret_cast<std::size_t*>(d_buf_sizes_and_dst_info.data());

    //// destination buffer info
    d_dst_buf_info = reinterpret_cast<dst_buf_info*>(
      static_cast<uint8_t*>(d_buf_sizes_and_dst_info.data()) + buf_sizes_size);
  }

  void copy_to_host()
  {
    // DtoH buf sizes and col info back to the host
    CUDF_CUDA_TRY(cudaMemcpyAsync(h_buf_sizes,
                                  d_buf_sizes,
                                  buf_sizes_size + dst_buf_info_size,
                                  cudaMemcpyDefault,
                                  stream.value()));
  }

  rmm::cuda_stream_view const stream;

  // buffer sizes and destination info (used in batched copies)
  std::size_t const buf_sizes_size;
  std::size_t const dst_buf_info_size;

  std::vector<uint8_t> h_buf_sizes_and_dst_info;
  std::size_t* h_buf_sizes;
  dst_buf_info* h_dst_buf_info;

  rmm::device_buffer d_buf_sizes_and_dst_info;
  std::size_t* d_buf_sizes;
  dst_buf_info* d_dst_buf_info;
};

// Packed block of memory 3:
// Pointers to source and destination buffers (and stack space on the
// gpu for offset computation)
struct packed_src_and_dst_pointers {
  packed_src_and_dst_pointers(cudf::table_view const& input,
                              std::size_t num_partitions,
                              cudf::size_type num_src_bufs,
                              rmm::cuda_stream_view stream,
                              rmm::mr::device_memory_resource* mr)
    : stream(stream),
      src_bufs_size{cudf::util::round_up_safe(num_src_bufs * sizeof(uint8_t*), split_align)},
      dst_bufs_size{cudf::util::round_up_safe(num_partitions * sizeof(uint8_t*), split_align)}
  {
    // host-side
    h_src_and_dst_buffers = std::vector<uint8_t>(src_bufs_size + dst_bufs_size);
    h_src_bufs            = reinterpret_cast<uint8_t const**>(h_src_and_dst_buffers.data());
    h_dst_bufs = reinterpret_cast<uint8_t**>(h_src_and_dst_buffers.data() + src_bufs_size);

    // device-side
    d_src_and_dst_buffers = rmm::device_buffer(src_bufs_size + dst_bufs_size, stream, mr);
    d_src_bufs            = reinterpret_cast<uint8_t const**>(d_src_and_dst_buffers.data());
    d_dst_bufs            = reinterpret_cast<uint8_t**>(
      reinterpret_cast<uint8_t*>(d_src_and_dst_buffers.data()) + src_bufs_size);

    // setup src buffers
    setup_src_buf_data(input.begin(), input.end(), h_src_bufs);
  }

  void copy_to_device()
  {
    CUDF_CUDA_TRY(cudaMemcpyAsync(d_src_and_dst_buffers.data(),
                                  h_src_and_dst_buffers.data(),
                                  src_bufs_size + dst_bufs_size,
                                  cudaMemcpyDefault,
                                  stream.value()));
  }

  rmm::cuda_stream_view const stream;
  std::size_t const src_bufs_size;
  std::size_t const dst_bufs_size;

  std::vector<uint8_t> h_src_and_dst_buffers;
  rmm::device_buffer d_src_and_dst_buffers;
  uint8_t const** h_src_bufs;
  uint8_t const** d_src_bufs;
  uint8_t** h_dst_bufs;
  uint8_t** d_dst_bufs;
};

};  // anonymous namespace

namespace detail {

/**
 * @brief Create an instance of `packed_src_and_dst_pointers` populating destination
 * partitition buffers (if any) from `out_buffers`. In the chunked_pack case
 * `out_buffers` is empty, and the destination pointer is provided separately
 * to the `copy_partitions` kernel.
 *
 * @param input source table view
 * @param num_partitions the number of partitions create (1 meaning no splits)
 * @param num_src_bufs number of buffers for the source columns including children
 * @param out_buffers the destination buffers per partition if in the non-chunked case
 * @param stream Optional CUDA stream on which to execute kernels
 * @param mr RMM memory resource
 *
 * @returns new unique pointer to packed_src_and_dst_pointers
 */
std::unique_ptr<packed_src_and_dst_pointers> setup_src_and_dst_pointers(
  cudf::table_view const& input,
  std::size_t num_partitions,
  cudf::size_type num_src_bufs,
  std::vector<rmm::device_buffer>& out_buffers,
  rmm::cuda_stream_view stream,
  rmm::mr::device_memory_resource* mr)
{
  auto src_and_dst_pointers =
    std::make_unique<packed_src_and_dst_pointers>(input, num_partitions, num_src_bufs, stream, mr);

  std::transform(
    out_buffers.begin(), out_buffers.end(), src_and_dst_pointers->h_dst_bufs, [](auto& buf) {
      return static_cast<uint8_t*>(buf.data());
    });

  // copy the struct to device memory to access from the kernel
  src_and_dst_pointers->copy_to_device();

  return src_and_dst_pointers;
}

/**
 * @brief Create an instance of `packed_partition_buf_size_and_dst_buf_info` containing
 * the partition-level dst_buf_info structs for each partition and column buffer.
 *
 * @param input source table view
 * @param splits the numeric value (in rows) for each split, empty for 1 partition
 * @param num_partitions the number of partitions create (1 meaning no splits)
 * @param num_src_bufs number of buffers for the source columns including children
 * @param num_bufs num_src_bufs times the number of partitions
 * @param stream Optional CUDA stream on which to execute kernels
 * @param mr RMM memory resource
 *
 * @returns new unique pointer to `packed_partition_buf_size_and_dst_buf_info`
 */
std::unique_ptr<packed_partition_buf_size_and_dst_buf_info> compute_splits(
  cudf::table_view const& input,
  std::vector<size_type> const& splits,
  std::size_t num_partitions,
  cudf::size_type num_src_bufs,
  std::size_t num_bufs,
  rmm::cuda_stream_view stream,
  rmm::mr::device_memory_resource* mr)
{
  auto partition_buf_size_and_dst_buf_info =
    std::make_unique<packed_partition_buf_size_and_dst_buf_info>(
      input, splits, num_partitions, num_src_bufs, num_bufs, stream, mr);

  auto const d_dst_buf_info = partition_buf_size_and_dst_buf_info->d_dst_buf_info;
  auto const h_buf_sizes    = partition_buf_size_and_dst_buf_info->h_buf_sizes;
  auto const d_buf_sizes    = partition_buf_size_and_dst_buf_info->d_buf_sizes;

  auto const split_indices_and_src_buf_info =
    packed_split_indices_and_src_buf_info(input, splits, num_partitions, num_src_bufs, stream, mr);

  auto const d_src_buf_info = split_indices_and_src_buf_info.d_src_buf_info;
  auto const offset_stack_partition_size =
    split_indices_and_src_buf_info.offset_stack_partition_size;
  auto const d_offset_stack = split_indices_and_src_buf_info.d_offset_stack;
  auto const d_indices      = split_indices_and_src_buf_info.d_indices;

  // compute sizes of each column in each partition, including alignment.
  thrust::transform(
    rmm::exec_policy(stream, mr),
    thrust::make_counting_iterator<std::size_t>(0),
    thrust::make_counting_iterator<std::size_t>(num_bufs),
    d_dst_buf_info,
    [d_src_buf_info,
     offset_stack_partition_size,
     d_offset_stack,
     d_indices,
     num_src_bufs] __device__(std::size_t t) {
      int const split_index   = t / num_src_bufs;
      int const src_buf_index = t % num_src_bufs;
      auto const& src_info    = d_src_buf_info[src_buf_index];

      // apply nested offsets (lists and string columns).
      //
      // We can't just use the incoming row indices to figure out where to read from in a
      // nested list situation.  We have to apply offsets every time we cross a boundary
      // (list or string).  This loop applies those offsets so that our incoming row_index_start
      // and row_index_end get transformed to our final values.
      //
      int const stack_pos = src_info.offset_stack_pos + (split_index * offset_stack_partition_size);
      size_type* offset_stack  = &d_offset_stack[stack_pos];
      int parent_offsets_index = src_info.parent_offsets_index;
      int stack_size           = 0;
      int root_column_offset   = src_info.column_offset;
      while (parent_offsets_index >= 0) {
        offset_stack[stack_size++] = parent_offsets_index;
        root_column_offset         = d_src_buf_info[parent_offsets_index].column_offset;
        parent_offsets_index       = d_src_buf_info[parent_offsets_index].parent_offsets_index;
      }
      // make sure to include the -column- offset on the root column in our calculation.
      int row_start = d_indices[split_index] + root_column_offset;
      int row_end   = d_indices[split_index + 1] + root_column_offset;
      while (stack_size > 0) {
        stack_size--;
        auto const offsets = d_src_buf_info[offset_stack[stack_size]].offsets;
        // this case can happen when you have empty string or list columns constructed with
        // empty_like()
        if (offsets != nullptr) {
          row_start = offsets[row_start];
          row_end   = offsets[row_end];
        }
      }

      // final element indices and row count
      int const out_element_index = src_info.is_validity ? row_start / 32 : row_start;
      int const num_rows          = row_end - row_start;
      // if I am an offsets column, all my values need to be shifted
      int const value_shift = src_info.offsets == nullptr ? 0 : src_info.offsets[row_start];
      // if I am a validity column, we may need to shift bits
      int const bit_shift = src_info.is_validity ? row_start % 32 : 0;
      // # of rows isn't necessarily the same as # of elements to be copied.
      auto const num_elements = [&]() {
        if (src_info.offsets != nullptr && num_rows > 0) {
          return num_rows + 1;
        } else if (src_info.is_validity) {
          return (num_rows + 31) / 32;
        }
        return num_rows;
      }();
      int const element_size = cudf::type_dispatcher(data_type{src_info.type}, size_of_helper{});
      std::size_t const bytes =
        static_cast<std::size_t>(num_elements) * static_cast<std::size_t>(element_size);

      return dst_buf_info{util::round_up_unsafe(bytes, split_align),
                          num_elements,
                          element_size,
                          num_rows,
                          out_element_index,
                          0,
                          value_shift,
                          bit_shift,
                          src_info.is_validity ? 1 : 0,
                          src_buf_index,
                          split_index};
    });

  // compute total size of each partition
  // key is the split index
  {
    auto const keys = cudf::detail::make_counting_transform_iterator(
      0, split_key_functor{static_cast<int>(num_src_bufs)});
    auto values =
      cudf::detail::make_counting_transform_iterator(0, buf_size_functor{d_dst_buf_info});

    thrust::reduce_by_key(rmm::exec_policy(stream, mr),
                          keys,
                          keys + num_bufs,
                          values,
                          thrust::make_discard_iterator(),
                          d_buf_sizes);
  }

  // compute start offset for each output buffer for each split
  {
    auto const keys = cudf::detail::make_counting_transform_iterator(
      0, split_key_functor{static_cast<int>(num_src_bufs)});
    auto values =
      cudf::detail::make_counting_transform_iterator(0, buf_size_functor{d_dst_buf_info});

    thrust::exclusive_scan_by_key(rmm::exec_policy(stream, mr),
                                  keys,
                                  keys + num_bufs,
                                  values,
                                  dst_offset_output_iterator{d_dst_buf_info},
                                  std::size_t{0});
  }

  partition_buf_size_and_dst_buf_info->copy_to_host();

  stream.synchronize();

  return partition_buf_size_and_dst_buf_info;
}
/**
 * @brief Struct containing information about the actual batches we will send to the
 * `copy_partitions` kernel and the number of iterations we need to carry out this copy.
 *
 * For the non-chunked contiguous_split case, this contains the batched dst_buf_infos and the
 * number of iterations are going to be 1, since the non-chunked case is single pass.
 *
 * For the chunked_pack case, this also contains the batched dst_buf_infos for all
 * iterations in addition to helping keep the state about what batches have been copied so far
 * and what are the sizes (in bytes) of each iteration.
 */
struct chunk_iteration_state {
  chunk_iteration_state(rmm::device_uvector<dst_buf_info> _d_batched_dst_buf_info,
                        rmm::device_uvector<offset_type> _d_batch_offsets,
                        std::vector<std::size_t>&& _h_num_buffs_per_iteration,
                        std::vector<std::size_t>&& _h_size_of_buffs_per_iteration,
                        std::size_t total_size)
    : num_iterations(_h_num_buffs_per_iteration.size()),
      current_iteration(0),
      starting_batch(0),
      d_batched_dst_buf_info(std::move(_d_batched_dst_buf_info)),
      d_batch_offsets(std::move(_d_batch_offsets)),
      h_num_buffs_per_iteration(std::move(_h_num_buffs_per_iteration)),
      h_size_of_buffs_per_iteration(std::move(_h_size_of_buffs_per_iteration)),
      total_size(total_size)
  {
  }

  /**
   * @brief As of the time of the call, return the starting 1MB batch index, and the
   * number of batches to copy.
   *
   * @return the current iteration's starting_batch and batch count as a pair
   */
  std::pair<std::size_t, std::size_t> get_current_starting_index_and_buff_count() const
  {
    CUDF_EXPECTS(current_iteration < num_iterations,
                 "current_iteration cannot exceed num_iterations");
    auto count_for_current = h_num_buffs_per_iteration[current_iteration];
    return std::make_pair(starting_batch, count_for_current);
  }

  std::size_t advance_iteration()
  {
    CUDF_EXPECTS(current_iteration < num_iterations,
                 "current_iteration cannot exceed num_iterations");
    std::size_t bytes_copied = h_size_of_buffs_per_iteration[current_iteration];
    starting_batch += h_num_buffs_per_iteration[current_iteration];
    ++current_iteration;
    return bytes_copied;
  }

  bool has_more_copies() const { return current_iteration < num_iterations; }

  rmm::device_uvector<dst_buf_info> d_batched_dst_buf_info;
  rmm::device_uvector<offset_type> const d_batch_offsets;
  std::size_t const total_size;
  int const num_iterations;
  int current_iteration;

 private:
  std::size_t starting_batch;
  std::vector<std::size_t> const h_num_buffs_per_iteration;
  std::vector<std::size_t> const h_size_of_buffs_per_iteration;
};

std::unique_ptr<chunk_iteration_state> make_chunk_iteration_state(
  rmm::device_uvector<thrust::pair<std::size_t, std::size_t>> const& batches,
  int num_bufs,
  dst_buf_info* d_orig_dst_buf_info,
  std::size_t const* const h_buf_sizes,
  std::size_t num_partitions,
  std::size_t user_buffer_size,
  rmm::cuda_stream_view stream,
  rmm::mr::device_memory_resource* mr)
{
  rmm::device_uvector<offset_type> d_batch_offsets(num_bufs + 1, stream, mr);

  auto const buf_count_iter = cudf::detail::make_counting_transform_iterator(
    0, [num_bufs, num_batches = num_batches_func{batches.begin()}] __device__(size_type i) {
      return i == num_bufs ? 0 : num_batches(i);
    });

  thrust::exclusive_scan(rmm::exec_policy(stream, mr),
                         buf_count_iter,
                         buf_count_iter + num_bufs + 1,
                         d_batch_offsets.begin(),
                         0);

  auto const num_batches_iter =
    cudf::detail::make_counting_transform_iterator(0, num_batches_func{batches.begin()});
  size_type const num_batches = thrust::reduce(
    rmm::exec_policy(stream, mr), num_batches_iter, num_batches_iter + batches.size());

  auto out_to_in_index = out_to_in_index_function{d_batch_offsets.begin(), num_bufs};

  auto const iter = thrust::make_counting_iterator(0);

  // load up the batches as d_dst_buf_info
  rmm::device_uvector<dst_buf_info> d_batched_dst_buf_info(num_batches, stream, mr);

  thrust::for_each(
    rmm::exec_policy(stream, mr),
    iter,
    iter + num_batches,
    [d_orig_dst_buf_info,
     d_batched_dst_buf_info = d_batched_dst_buf_info.begin(),
     batches                = batches.begin(),
     d_batch_offsets        = d_batch_offsets.begin(),
     out_to_in_index] __device__(size_type i) {
      size_type const in_buf_index = out_to_in_index(i);
      size_type const batch_index  = i - d_batch_offsets[in_buf_index];
      auto const batch_size        = thrust::get<1>(batches[in_buf_index]);
      dst_buf_info const& in       = d_orig_dst_buf_info[in_buf_index];

      // adjust info
      dst_buf_info& out = d_batched_dst_buf_info[i];
      out.element_size  = in.element_size;
      out.value_shift   = in.value_shift;
      out.bit_shift     = in.bit_shift;
      out.valid_count =
        in.valid_count;  // valid count will be set to 1 if this is a validity buffer
      out.src_buf_index = in.src_buf_index;
      out.dst_buf_index = in.dst_buf_index;

      size_type const elements_per_batch =
        out.element_size == 0 ? 0 : batch_size / out.element_size;
      out.num_elements = ((batch_index + 1) * elements_per_batch) > in.num_elements
                           ? in.num_elements - (batch_index * elements_per_batch)
                           : elements_per_batch;

      size_type const rows_per_batch =
        // if this is a validity buffer, each element is a bitmask_type, which
        // corresponds to 32 rows.
        out.valid_count > 0
          ? elements_per_batch * static_cast<size_type>(cudf::detail::size_in_bits<bitmask_type>())
          : elements_per_batch;
      out.num_rows = ((batch_index + 1) * rows_per_batch) > in.num_rows
                       ? in.num_rows - (batch_index * rows_per_batch)
                       : rows_per_batch;

      out.src_element_index = in.src_element_index + (batch_index * elements_per_batch);
      out.dst_offset        = in.dst_offset + (batch_index * batch_size);

      // out.bytes and out.buf_size are unneeded here because they are only used to
      // calculate real output buffer sizes. the data we are generating here is
      // purely intermediate for the purposes of doing more uniform copying of data
      // underneath the final structure of the output
    });

  /**
   * In the chunked case, this is the code that fixes up the offsets of each batch
   * and prepares each iteration. Given the batches computed before, it figures
   * out the number of batches that will fit in an iteration of `user_buffer_size`.
   *
   * Specifically, offsets for batches are reset to the 0th byte when a new iteration
   * of `user_buffer_size` bytes is needed.
   */
  if (user_buffer_size != 0) {
    // copy the batch offsets back to host
    std::vector<std::size_t> h_offsets(num_batches + 1);
    {
      rmm::device_uvector<std::size_t> offsets(h_offsets.size(), stream, mr);
      auto const batch_byte_size_iter = cudf::detail::make_counting_transform_iterator(
        0, batch_byte_size_function{num_batches, d_batched_dst_buf_info.begin()});

      thrust::exclusive_scan(rmm::exec_policy(stream, mr),
                             batch_byte_size_iter,
                             batch_byte_size_iter + num_batches + 1,
                             offsets.begin());

      CUDF_CUDA_TRY(cudaMemcpyAsync(h_offsets.data(),
                                    offsets.data(),
                                    sizeof(std::size_t) * offsets.size(),
                                    cudaMemcpyDefault,
                                    stream.value()));

      // the next part is working on the CPU, so we want to synchronize here
      stream.synchronize();
    }

    std::vector<std::size_t> num_batches_per_iteration;
    std::vector<std::size_t> size_of_batches_per_iteration;
    std::vector<std::size_t> accum_size_per_iteration;
    std::size_t accum_size = 0;
    {
      auto current_offset_it = h_offsets.begin();
      // figure out how many iterations we need, while fitting batches to iterations
      // with no more than user_buffer_size bytes worth of batches
      while (current_offset_it != h_offsets.end()) {
        // next_iteration_it points to the batch right above the boundary (the batch
        // that didn't fit).
        auto next_iteration_it =
          std::lower_bound(current_offset_it,
                           h_offsets.end(),
                           // We add the cumulative size + 1 because we want to find what would fit
                           // within a buffer of user_buffer_size (up to user_buffer_size).
                           // Since h_offsets is a prefix scan, we add the size we accumulated so
                           // far so we are looking for the next user_buffer_sized boundary.
                           user_buffer_size + accum_size + 1);

        // we subtract 1 from the number of batch here because next_iteration_it points
        // to the batch that didn't fit, so it's one off.
        auto batches_in_iter = std::distance(current_offset_it, next_iteration_it) - 1;

        // to get the amount of bytes in this iteration we get the prefix scan size
        // and subtract the cumulative size so far, leaving the bytes belonging to this
        // iteration
        auto iter_size_bytes = *(current_offset_it + batches_in_iter) - accum_size;
        accum_size += iter_size_bytes;

        num_batches_per_iteration.push_back(batches_in_iter);
        size_of_batches_per_iteration.push_back(iter_size_bytes);
        accum_size_per_iteration.push_back(accum_size);

        if (next_iteration_it == h_offsets.end()) { break; }

        current_offset_it += batches_in_iter;
      }
    }

    // apply changed offset
    {
      rmm::device_uvector<std::size_t> d_accum_size_per_iteration(
        accum_size_per_iteration.size(), stream, mr);

      CUDF_CUDA_TRY(cudaMemcpyAsync(d_accum_size_per_iteration.data(),
                                    accum_size_per_iteration.data(),
                                    accum_size_per_iteration.size() * sizeof(std::size_t),
                                    cudaMemcpyDefault,
                                    stream.value()));

      // we want to update the offset of batches for every iteration, except the first one (because
      // offsets in the first iteration are all 0 based)
      auto num_batches_in_first_iteration = num_batches_per_iteration[0];
      auto const iter     = thrust::make_counting_iterator(num_batches_in_first_iteration);
      auto num_iterations = accum_size_per_iteration.size();
      thrust::for_each(
        rmm::exec_policy(stream, mr),
        iter,
        iter + num_batches - num_batches_in_first_iteration,
        [num_iterations,
         d_batched_dst_buf_info     = d_batched_dst_buf_info.begin(),
         d_accum_size_per_iteration = d_accum_size_per_iteration.begin()] __device__(size_type i) {
          auto prior_iteration_size =
            thrust::upper_bound(thrust::seq,
                                d_accum_size_per_iteration,
                                d_accum_size_per_iteration + num_iterations,
                                d_batched_dst_buf_info[i].dst_offset) -
            1;
          d_batched_dst_buf_info[i].dst_offset -= *prior_iteration_size;
        });
    }
    return std::make_unique<chunk_iteration_state>(std::move(d_batched_dst_buf_info),
                                                   std::move(d_batch_offsets),
                                                   std::move(num_batches_per_iteration),
                                                   std::move(size_of_batches_per_iteration),
                                                   accum_size);

  } else {
    // we instantiate an "iteration state" for the regular single pass contiguous_split
    // consisting of 1 iteration with all of the batches and totalling `total_size` bytes.
    auto const total_size = std::reduce(h_buf_sizes, h_buf_sizes + num_partitions);

    // 1 iteration with the whole size
    return std::make_unique<chunk_iteration_state>(
      std::move(d_batched_dst_buf_info),
      std::move(d_batch_offsets),
      std::move(std::vector<std::size_t>{static_cast<std::size_t>(num_batches)}),
      std::move(std::vector<std::size_t>{total_size}),
      total_size);
  }
}

void copy_data(int num_batches_to_copy,
               int starting_batch,
               uint8_t const** d_src_bufs,
               uint8_t** d_dst_bufs,
               rmm::device_uvector<dst_buf_info>& d_dst_buf_info,
               uint8_t* user_buffer,
               rmm::cuda_stream_view stream)
{
  constexpr size_type block_size = 256;
  if (user_buffer != nullptr) {
    auto index_to_buffer = [user_buffer] __device__(unsigned int) { return user_buffer; };
    copy_partitions<block_size><<<num_batches_to_copy, block_size, 0, stream.value()>>>(
      index_to_buffer, d_src_bufs, d_dst_buf_info.data() + starting_batch);
  } else {
    auto index_to_buffer = [d_dst_bufs,
                            dst_buf_info = d_dst_buf_info.data(),
                            user_buffer] __device__(unsigned int buf_index) {
      auto const dst_buf_index = dst_buf_info[buf_index].dst_buf_index;
      return d_dst_bufs[dst_buf_index];
    };
    copy_partitions<block_size><<<num_batches_to_copy, block_size, 0, stream.value()>>>(
      index_to_buffer, d_src_bufs, d_dst_buf_info.data() + starting_batch);
  }
}

/**
 * @brief Function that checks an input table_view and splits for specific edge cases.
 *
 * It will return true if the input is "empty" (no rows or columns), which means
 * special handling has to happen in the calling code.
 *
 * @param input table_view of source table to be split
 * @param splits the splits specified by the user, or an empty vector if no splits
 * @returns true if the input is empty, false otherwise
 */
bool check_inputs(cudf::table_view const& input, std::vector<size_type> const& splits)
{
  if (input.num_columns() == 0) { return true; }
  if (splits.size() > 0) {
    CUDF_EXPECTS(splits.back() <= input.column(0).size(),
                 "splits can't exceed size of input columns");
  }
  {
    size_type begin = 0;
    for (std::size_t i = 0; i < splits.size(); i++) {
      size_type end = splits[i];
      CUDF_EXPECTS(begin >= 0, "Starting index cannot be negative.");
      CUDF_EXPECTS(end >= begin, "End index cannot be smaller than the starting index.");
      CUDF_EXPECTS(end <= input.column(0).size(), "Slice range out of bounds.");
      begin = end;
    }
  }
  return input.column(0).size() == 0;
}

/**
 * @brief A helper struct containing the state of contiguous_split, whether the caller
 * is using the single-pass contiguous_split or chunked_pack.
 *
 * It exposes an iterator-like pattern where contiguous_split_state::has_next()
 * return true when there is work to be done, and false otherwise.
 *
 * contiguous_split_state::contiguous_split() performs a single-pass contiguous_split
 * and is only valid iff contiguous_split_state is instantiated with 0 for the user_buffer_size.
 *
 * contiguous_split_state::contiguous_split_chunk(device_span) is only valid when
 * user_buffer_size > 0. It should be called as long as has_next() returns true. The
 * device_span passed to contiguous_split_chunk must be allocated in stream `stream` by
 * the user.
 *
 * None of the methods are thread safe.
 */
struct contiguous_split_state {
  contiguous_split_state(cudf::table_view const& input,
                         std::size_t user_buffer_size,
                         rmm::cuda_stream_view stream,
                         rmm::mr::device_memory_resource* mr)
    : contiguous_split_state(input, {}, user_buffer_size, stream, mr)
  {
  }

  contiguous_split_state(cudf::table_view const& input,
                         std::vector<size_type> const& splits,
                         rmm::cuda_stream_view stream,
                         rmm::mr::device_memory_resource* mr)
    : contiguous_split_state(input, splits, 0, stream, mr)
  {
  }

  contiguous_split_state(cudf::table_view const& input,
                         std::vector<size_type> const& splits,
                         std::size_t user_buffer_size,
                         rmm::cuda_stream_view stream,
                         rmm::mr::device_memory_resource* mr)
    : input(input), user_buffer_size(user_buffer_size), stream(stream), mr(mr)
  {
    is_empty       = check_inputs(input, splits);
    num_partitions = splits.size() + 1;
    num_src_bufs   = count_src_bufs(input.begin(), input.end());
    num_bufs       = num_src_bufs * num_partitions;

    // if the table we are about to contig split is empty, we have special
    // handling where metadata is produced and a 0-byte contiguous buffer
    // is the result.
    if (is_empty) { return; }

    // First pass over the source tables to generate a `dst_buf_info` per split and column buffer
    // (`num_bufs`). After this, contiguous_split uses `dst_buf_info` to further subdivide the work
    // into 1MB batches in `compute_batches`
    partition_buf_size_and_dst_buf_info =
      std::move(compute_splits(input, splits, num_partitions, num_src_bufs, num_bufs, stream, mr));

    // Second pass: uses `dst_buf_info` to break down the work into 1MB batches.
    compute_batches();

    // allocate output partition buffers, in the non-chunked case
    if (user_buffer_size == 0) {
      out_buffers.reserve(num_partitions);
      auto h_buf_sizes = partition_buf_size_and_dst_buf_info->h_buf_sizes;
      std::transform(h_buf_sizes,
                     h_buf_sizes + num_partitions,
                     std::back_inserter(out_buffers),
                     [stream = stream, mr = mr](std::size_t bytes) {
                       return rmm::device_buffer{bytes, stream, mr};
                     });
    }

    src_and_dst_pointers = std::move(
      setup_src_and_dst_pointers(input, num_partitions, num_src_bufs, out_buffers, stream, mr));
  }

  bool has_next() const { return !is_empty && chunk_iter_state->has_more_copies(); }

  std::size_t get_total_contiguous_size() const
  {
    return is_empty ? 0 : chunk_iter_state->total_size;
  }

  void compute_batches()
  {
    // Since we parallelize at one block per copy, we are vulnerable to situations where we
    // have small numbers of copies to do (a combination of small numbers of splits and/or columns),
    // so we will take the actual set of outgoing source/destination buffers and further partition
    // them into much smaller batches in order to drive up the number of blocks and overall
    // occupancy.
    rmm::device_uvector<thrust::pair<std::size_t, std::size_t>> batches(num_bufs, stream, mr);
    auto d_dst_buf_info = partition_buf_size_and_dst_buf_info->d_dst_buf_info;
    auto h_buf_sizes    = partition_buf_size_and_dst_buf_info->h_buf_sizes;
    thrust::transform(
      rmm::exec_policy(stream, mr),
      d_dst_buf_info,
      d_dst_buf_info + num_bufs,
      batches.begin(),
      [desired_batch_size = desired_batch_size] __device__(
        dst_buf_info const& buf) -> thrust::pair<std::size_t, std::size_t> {
        // Total bytes for this incoming partition
        std::size_t const bytes =
          static_cast<std::size_t>(buf.num_elements) * static_cast<std::size_t>(buf.element_size);

        // This clause handles nested data types (e.g. list or string) that store no data in the row
        // columns, only in their children.
        if (bytes == 0) { return {1, 0}; }

        // The number of batches we want to subdivide this buffer into
        std::size_t const num_batches = std::max(
          std::size_t{1}, util::round_up_unsafe(bytes, desired_batch_size) / desired_batch_size);

        // NOTE: leaving batch size as a separate parameter for future tuning
        // possibilities, even though in the current implementation it will be a
        // constant.
        return {num_batches, desired_batch_size};
      });

    chunk_iter_state = make_chunk_iteration_state(
      batches, num_bufs, d_dst_buf_info, h_buf_sizes, num_partitions, user_buffer_size, stream, mr);
  }

  std::vector<packed_table> contiguous_split()
  {
    CUDF_EXPECTS(user_buffer_size == 0, "Cannot contiguous split with a user buffer");
    if (is_empty || input.num_columns() == 0) { return make_packed_tables(); }

    auto const num_batches_total =
      std::get<1>(chunk_iter_state->get_current_starting_index_and_buff_count());

    // perform the copy.
    copy_data(num_batches_total,
              0 /* starting at buffer for single-shot 0*/,
              src_and_dst_pointers->d_src_bufs,
              src_and_dst_pointers->d_dst_bufs,
              chunk_iter_state->d_batched_dst_buf_info,
              nullptr,
              stream);

    // these "orig" dst_buf_info pointers describe the prior-to-batching destination
    // buffers per partition
    auto d_orig_dst_buf_info = partition_buf_size_and_dst_buf_info->d_dst_buf_info;
    auto h_orig_dst_buf_info = partition_buf_size_and_dst_buf_info->h_dst_buf_info;

    // postprocess valid_counts: apply the valid counts computed by copy_data for each
    // batch back to the original dst_buf_infos
    auto const keys = cudf::detail::make_counting_transform_iterator(
      0, out_to_in_index_function{chunk_iter_state->d_batch_offsets.begin(), (int)num_bufs});

    auto values = thrust::make_transform_iterator(
      chunk_iter_state->d_batched_dst_buf_info.begin(),
      [] __device__(dst_buf_info const& info) { return info.valid_count; });

    thrust::reduce_by_key(rmm::exec_policy(stream, mr),
                          keys,
                          keys + num_batches_total,
                          values,
                          thrust::make_discard_iterator(),
                          dst_valid_count_output_iterator{d_orig_dst_buf_info});

    CUDF_CUDA_TRY(cudaMemcpyAsync(h_orig_dst_buf_info,
                                  d_orig_dst_buf_info,
                                  partition_buf_size_and_dst_buf_info->dst_buf_info_size,
                                  cudaMemcpyDefault,
                                  stream.value()));

    stream.synchronize();

    // not necessary for the non-chunked case, but it makes it so further calls to has_next
    // return false, just in case
    chunk_iter_state->advance_iteration();

    return make_packed_tables();
  }

  cudf::size_type contiguous_split_chunk(cudf::device_span<uint8_t> const& user_buffer)
  {
    CUDF_FUNC_RANGE()
    CUDF_EXPECTS(
      user_buffer.size() == user_buffer_size,
      "Cannot use a device span smaller than the output buffer size configured at instantiation!");
    CUDF_EXPECTS(has_next(), "Cannot call contiguous_split_chunk with has_next() == false!");

    auto [starting_batch, num_batches_to_copy] =
      chunk_iter_state->get_current_starting_index_and_buff_count();

    // perform the copy.
    copy_data(num_batches_to_copy,
              starting_batch,
              src_and_dst_pointers->d_src_bufs,
              src_and_dst_pointers->d_dst_bufs,
              chunk_iter_state->d_batched_dst_buf_info,
              user_buffer.data(),
              stream);

    // We do not need to post-process null counts since the null count info is
    // taken from the source table in the contiguous_split_chunk case (no splits)
    return chunk_iter_state->advance_iteration();
  }

  std::vector<packed_table> make_empty_packed_table()
  {
    // sanitize the inputs (to handle corner cases like sliced tables)
    std::vector<std::unique_ptr<column>> empty_columns;
    empty_columns.reserve(input.num_columns());
    std::transform(
      input.begin(), input.end(), std::back_inserter(empty_columns), [](column_view const& col) {
        return cudf::empty_like(col);
      });
    std::vector<cudf::column_view> empty_column_views;
    empty_column_views.reserve(input.num_columns());
    std::transform(empty_columns.begin(),
                   empty_columns.end(),
                   std::back_inserter(empty_column_views),
                   [](std::unique_ptr<column> const& col) { return col->view(); });
    table_view empty_inputs(empty_column_views);

    // build the empty results
    std::vector<packed_table> result;
    result.reserve(num_partitions);
    auto const iter = thrust::make_counting_iterator(0);
    std::transform(iter,
                   iter + num_partitions,
                   std::back_inserter(result),
                   [&empty_inputs](int partition_index) {
                     return packed_table{
                       empty_inputs,
                       packed_columns{std::make_unique<std::vector<uint8_t>>(pack_metadata(
                                        empty_inputs, static_cast<uint8_t const*>(nullptr), 0)),
                                      std::make_unique<rmm::device_buffer>()}};
                   });

    return result;
  }

  std::unique_ptr<std::vector<uint8_t>> build_packed_column_metadata()
  {
    CUDF_EXPECTS(num_partitions == 1, "build_packed_column_metadata supported only without splits");

    if (input.num_columns() == 0) { return std::unique_ptr<std::vector<uint8_t>>(); }

<<<<<<< HEAD
    if (is_empty) {
      // this is a bit ugly, but it was done to re-use make_empty_packed_table between the
      // regular contiguous_split and chunked_pack cases.
      auto empty_packed_tables = std::move(make_empty_packed_table()[0]);
      return std::move(empty_packed_tables.data.metadata);
    }

    auto& h_dst_buf_info  = partition_buf_size_and_dst_buf_info->h_dst_buf_info;
    auto cur_dst_buf_info = h_dst_buf_info;
    metadata_builder mb{input.num_columns()};

    populate_metadata(input.begin(), input.end(), cur_dst_buf_info, mb);

    return std::make_unique<std::vector<uint8_t>>(std::move(mb.build()));
  }

  std::vector<packed_table> make_packed_tables()
  {
    if (input.num_columns() == 0) { return std::vector<packed_table>(); }
    if (is_empty) { return make_empty_packed_table(); }
    std::vector<packed_table> result;
    result.reserve(num_partitions);
    std::vector<column_view> cols;
    cols.reserve(input.num_columns());

    auto& h_dst_buf_info = partition_buf_size_and_dst_buf_info->h_dst_buf_info;
    auto& h_dst_bufs     = src_and_dst_pointers->h_dst_bufs;

    auto cur_dst_buf_info = h_dst_buf_info;
    for (std::size_t idx = 0; idx < num_partitions; idx++) {
      // traverse the buffers and build the columns.
      metadata_builder mb(input.num_columns());
      cur_dst_buf_info = cudf::build_output_columns(input.begin(),
                                                    input.end(),
                                                    cur_dst_buf_info,
                                                    std::back_inserter(cols),
                                                    h_dst_bufs[idx],
                                                    mb);

      // pack the columns
      cudf::table_view t{cols};
      result.push_back(packed_table{
        t,
        packed_columns{std::make_unique<std::vector<uint8_t>>(mb.build()),
                       std::make_unique<rmm::device_buffer>(std::move(out_buffers[idx]))}});

      cols.clear();
    }

    return result;
=======
  // build the output.
  std::vector<packed_table> result;
  result.reserve(num_partitions);
  std::vector<column_view> cols;
  cols.reserve(num_root_columns);
  auto cur_dst_buf_info = h_dst_buf_info;
  cudf::detail::metadata_builder meta_builder(num_root_columns);

  for (std::size_t idx = 0; idx < num_partitions; idx++) {
    // traverse the buffers and build the columns.
    cur_dst_buf_info = build_output_columns(
      input.begin(), input.end(), cur_dst_buf_info, std::back_inserter(cols), h_dst_bufs[idx]);

    // pack the columns
    cudf::table_view t{cols};
    cols.clear();

    cudf::packed_columns packed_cols{
      std::make_unique<std::vector<uint8_t>>(
        cudf::detail::pack_metadata(t,
                                    reinterpret_cast<uint8_t const*>(out_buffers[idx].data()),
                                    out_buffers[idx].size(),
                                    meta_builder)),
      std::make_unique<rmm::device_buffer>(std::move(out_buffers[idx]))};
    meta_builder.clear();

    result.emplace_back(packed_table{std::move(t), std::move(packed_cols)});
>>>>>>> 7575e8da
  }

  cudf::table_view const input;
  rmm::cuda_stream_view stream;
  rmm::mr::device_memory_resource* mr;

  std::size_t num_partitions;

  // number of source buffers including children * number of splits
  std::size_t num_bufs;

  // number of source buffers including children
  size_type num_src_bufs;

  std::unique_ptr<packed_partition_buf_size_and_dst_buf_info> partition_buf_size_and_dst_buf_info;

  std::unique_ptr<packed_src_and_dst_pointers> src_and_dst_pointers;

  // whether the table was empty to begin with (0 rows or 0 columns) and should be metadata-only
  bool is_empty;

  //
  // State around the chunked pattern
  //

  // chunked_pack will 1 or more "chunks" to iterate on, defined in chunk_iter_state
  // contiguous_split will have a single "chunk" in chunk_iter_state, so no iteration.
  std::unique_ptr<chunk_iteration_state> chunk_iter_state;

  // Two modes are allowed:
  //  - user provided buffer: as the name implies, the user has provided a buffer that must be at
  //  least 1MB.
  //    contiguous_split will behave in a "chunked" mode in this scenario, as it will contiguously
  //    copy up until the user's buffer size limit, exposing a next() call for the user to invoke.
  //    Note that in this mode, contig split is not partitioning the original table, it is instead
  //    only placing cuDF buffers contiguously in the user's buffer.
  //
  //  - single shot contiguous_split (default): when the user doesn't provide their own buffer,
  //    contiguous_split will allocate a buffer per partition and will place contiguous results in
  //    each buffer.
  //
  std::vector<rmm::device_buffer> out_buffers;

  std::size_t user_buffer_size;
};

std::vector<packed_table> contiguous_split(cudf::table_view const& input,
                                           std::vector<size_type> const& splits,
                                           rmm::cuda_stream_view stream,
                                           rmm::mr::device_memory_resource* mr)
{
  auto state = contiguous_split_state(input, splits, stream, mr);
  return state.contiguous_split();
}

};  // namespace detail

std::vector<packed_table> contiguous_split(cudf::table_view const& input,
                                           std::vector<size_type> const& splits,
                                           rmm::mr::device_memory_resource* mr)
{
  CUDF_FUNC_RANGE();
  return detail::contiguous_split(input, splits, cudf::get_default_stream(), mr);
}

chunked_pack::chunked_pack(cudf::table_view const& input,
                           std::size_t user_buffer_size,
                           rmm::cuda_stream_view stream,
                           rmm::mr::device_memory_resource* mr)
{
  state = std::make_unique<detail::contiguous_split_state>(input, user_buffer_size, stream, mr);
}

// required for the unique_ptr to work with a non-complete type (contiguous_split_state)
chunked_pack::~chunked_pack() = default;

std::size_t chunked_pack::get_total_contiguous_size() const
{
  return state->get_total_contiguous_size();
}

bool chunked_pack::has_next() const { return state->has_next(); }

std::size_t chunked_pack::next(cudf::device_span<uint8_t> const& user_buffer)
{
  return state->contiguous_split_chunk(user_buffer);
}

std::unique_ptr<std::vector<uint8_t>> chunked_pack::build_metadata() const
{
  return state->build_packed_column_metadata();
}

std::unique_ptr<chunked_pack> chunked_pack::create(cudf::table_view const& input,
                                                   std::size_t user_buffer_size,
                                                   rmm::mr::device_memory_resource* mr)
{
  CUDF_EXPECTS(user_buffer_size >= desired_batch_size,
               "The output buffer size must be at least 1MB in size");
  return std::make_unique<chunked_pack>(input, user_buffer_size, cudf::get_default_stream(), mr);
}

};  // namespace cudf<|MERGE_RESOLUTION|>--- conflicted
+++ resolved
@@ -1878,7 +1878,6 @@
 
     if (input.num_columns() == 0) { return std::unique_ptr<std::vector<uint8_t>>(); }
 
-<<<<<<< HEAD
     if (is_empty) {
       // this is a bit ugly, but it was done to re-use make_empty_packed_table between the
       // regular contiguous_split and chunked_pack cases.
@@ -1908,56 +1907,28 @@
     auto& h_dst_bufs     = src_and_dst_pointers->h_dst_bufs;
 
     auto cur_dst_buf_info = h_dst_buf_info;
+    metadata_builder mb(input.num_columns());
+
     for (std::size_t idx = 0; idx < num_partitions; idx++) {
       // traverse the buffers and build the columns.
-      metadata_builder mb(input.num_columns());
-      cur_dst_buf_info = cudf::build_output_columns(input.begin(),
-                                                    input.end(),
-                                                    cur_dst_buf_info,
-                                                    std::back_inserter(cols),
-                                                    h_dst_bufs[idx],
-                                                    mb);
+      cur_dst_buf_info = build_output_columns(input.begin(),
+                                              input.end(),
+                                              cur_dst_buf_info,
+                                              std::back_inserter(cols),
+                                              h_dst_bufs[idx],
+                                              mb);
 
       // pack the columns
-      cudf::table_view t{cols};
-      result.push_back(packed_table{
-        t,
+      result.emplace_back(packed_table{
+        cudf::table_view{cols},
         packed_columns{std::make_unique<std::vector<uint8_t>>(mb.build()),
                        std::make_unique<rmm::device_buffer>(std::move(out_buffers[idx]))}});
 
       cols.clear();
+      mb.clear();
     }
 
     return result;
-=======
-  // build the output.
-  std::vector<packed_table> result;
-  result.reserve(num_partitions);
-  std::vector<column_view> cols;
-  cols.reserve(num_root_columns);
-  auto cur_dst_buf_info = h_dst_buf_info;
-  cudf::detail::metadata_builder meta_builder(num_root_columns);
-
-  for (std::size_t idx = 0; idx < num_partitions; idx++) {
-    // traverse the buffers and build the columns.
-    cur_dst_buf_info = build_output_columns(
-      input.begin(), input.end(), cur_dst_buf_info, std::back_inserter(cols), h_dst_bufs[idx]);
-
-    // pack the columns
-    cudf::table_view t{cols};
-    cols.clear();
-
-    cudf::packed_columns packed_cols{
-      std::make_unique<std::vector<uint8_t>>(
-        cudf::detail::pack_metadata(t,
-                                    reinterpret_cast<uint8_t const*>(out_buffers[idx].data()),
-                                    out_buffers[idx].size(),
-                                    meta_builder)),
-      std::make_unique<rmm::device_buffer>(std::move(out_buffers[idx]))};
-    meta_builder.clear();
-
-    result.emplace_back(packed_table{std::move(t), std::move(packed_cols)});
->>>>>>> 7575e8da
   }
 
   cudf::table_view const input;

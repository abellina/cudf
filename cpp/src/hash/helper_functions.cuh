--- conflicted
+++ resolved
@@ -33,17 +33,10 @@
  * 50% occupancy
  * @return size_t The size of the hash table that will satisfy the desired
  * occupancy for the specified number of insertions
-<<<<<<< HEAD
  **/
-inline size_t compute_hash_table_size(
-    cudf::size_type num_keys_to_insert,
-    uint32_t desired_occupancy = DEFAULT_HASH_TABLE_OCCUPANCY) {
-=======
- *---------------------------------------------------------------------------**/
 inline size_t compute_hash_table_size(cudf::size_type num_keys_to_insert,
                                       uint32_t desired_occupancy = DEFAULT_HASH_TABLE_OCCUPANCY)
 {
->>>>>>> cfb1f6b6
   assert(desired_occupancy != 0);
   assert(desired_occupancy <= 100);
   double const grow_factor{100.0 / desired_occupancy};

--- conflicted
+++ resolved
@@ -435,25 +435,15 @@
         gdf_column_view(result_cols[i], nullptr, nullptr, join_size, lnonjoincol[i]->dtype);
         int col_width; get_column_byte_width(result_cols[i], &col_width);
         RMM_TRY( RMM_ALLOC((void**)&(result_cols[i]->data), col_width * join_size, 0) ); // TODO: non-default stream?
-<<<<<<< HEAD
-        RMM_TRY( RMM_ALLOC((void**)&(result_cols[i]->valid), sizeof(gdf_valid_type)*gdf_get_num_bytes_for_valids_allocation(join_size), 0) );
-        CUDA_TRY( cudaMemset(result_cols[i]->valid, 0, sizeof(gdf_valid_type)*gdf_get_num_bytes_for_valids_allocation(join_size)) );
-=======
         RMM_TRY( RMM_ALLOC((void**)&(result_cols[i]->valid), sizeof(gdf_valid_type)*gdf_valid_allocation_size(join_size), 0) );
         CUDA_TRY( cudaMemset(result_cols[i]->valid, 0, sizeof(gdf_valid_type)*gdf_valid_allocation_size(join_size)) );
->>>>>>> d45c86f0
     }
     for (int i = right_table_begin; i < result_num_cols; ++i) {
         gdf_column_view(result_cols[i], nullptr, nullptr, join_size, rnonjoincol[i - right_table_begin]->dtype);
         int col_width; get_column_byte_width(result_cols[i], &col_width);
         RMM_TRY( RMM_ALLOC((void**)&(result_cols[i]->data), col_width * join_size, 0) ); // TODO: non-default stream?
-<<<<<<< HEAD
-        RMM_TRY( RMM_ALLOC((void**)&(result_cols[i]->valid), sizeof(gdf_valid_type)*gdf_get_num_bytes_for_valids_allocation(join_size), 0) );
-        CUDA_TRY( cudaMemset(result_cols[i]->valid, 0, sizeof(gdf_valid_type)*gdf_get_num_bytes_for_valids_allocation(join_size)) );
-=======
         RMM_TRY( RMM_ALLOC((void**)&(result_cols[i]->valid), sizeof(gdf_valid_type)*gdf_valid_allocation_size(join_size), 0) );
         CUDA_TRY( cudaMemset(result_cols[i]->valid, 0, sizeof(gdf_valid_type)*gdf_valid_allocation_size(join_size)) );
->>>>>>> d45c86f0
     }
     //create joined output column data buffers
     for (int join_index = 0; join_index < num_cols_to_join; ++join_index) {
@@ -461,13 +451,8 @@
         gdf_column_view(result_cols[i], nullptr, nullptr, join_size, left_cols[left_join_cols[join_index]]->dtype);
         int col_width; get_column_byte_width(result_cols[i], &col_width);
         RMM_TRY( RMM_ALLOC((void**)&(result_cols[i]->data), col_width * join_size, 0) ); // TODO: non-default stream?
-<<<<<<< HEAD
-        RMM_TRY( RMM_ALLOC((void**)&(result_cols[i]->valid), sizeof(gdf_valid_type)*gdf_get_num_bytes_for_valids_allocation(join_size), 0) );
-        CUDA_TRY( cudaMemset(result_cols[i]->valid, 0, sizeof(gdf_valid_type)*gdf_get_num_bytes_for_valids_allocation(join_size)) );
-=======
         RMM_TRY( RMM_ALLOC((void**)&(result_cols[i]->valid), sizeof(gdf_valid_type)*gdf_valid_allocation_size(join_size), 0) );
         CUDA_TRY( cudaMemset(result_cols[i]->valid, 0, sizeof(gdf_valid_type)*gdf_valid_allocation_size(join_size)) );
->>>>>>> d45c86f0
     }
 
 

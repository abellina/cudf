--- conflicted
+++ resolved
@@ -54,7 +54,14 @@
   aggregation* a = new detail::quantile_aggregation{q, i};
   return std::unique_ptr<aggregation>(a);
 }
-<<<<<<< HEAD
+/// Factory to create a ARGMAX aggregation
+std::unique_ptr<aggregation> make_argmax_aggregation() {
+  return std::make_unique<aggregation>(aggregation::ARGMAX);
+}
+/// Factory to create a ARGMIN aggregation
+std::unique_ptr<aggregation> make_argmin_aggregation() {
+  return std::make_unique<aggregation>(aggregation::ARGMIN);
+}
 /// Factory to create a PTX aggregation
 std::unique_ptr<aggregation> make_ptx_aggregation(std::string user_defined_aggregator,
                                                   data_type output_type) {
@@ -70,15 +77,6 @@
                                                     user_defined_aggregator,
                                                     output_type};
   return std::unique_ptr<aggregation>(a);
-=======
-/// Factory to create a ARGMAX aggregation
-std::unique_ptr<aggregation> make_argmax_aggregation() {
-  return std::make_unique<aggregation>(aggregation::ARGMAX);
-}
-/// Factory to create a ARGMIN aggregation
-std::unique_ptr<aggregation> make_argmin_aggregation() {
-  return std::make_unique<aggregation>(aggregation::ARGMIN);
->>>>>>> 6a5a8011
 }
 
 namespace detail {

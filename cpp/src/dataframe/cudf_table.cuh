--- conflicted
+++ resolved
@@ -316,16 +316,10 @@
     // If a row contains a single NULL value, then the entire row is considered
     // to be NULL, therefore initialize the row-validity mask with the
     // bit-wise AND of the validity mask of all the columns
-<<<<<<< HEAD
-    thrust::tabulate(rmm::exec_policy(cudaStream_t{0}),
-                     device_row_valid.begin(), device_row_valid.end(),
-                     row_masker<size_type>(d_columns_valids_ptr, num_cols));
-=======
     thrust::tabulate(rmm::exec_policy()->on(0),
                      device_row_valid.begin(),
                      device_row_valid.end(),
                      row_masker<size_type>(d_columns_valids, num_cols));
->>>>>>> 8f657e6e
 
     d_row_valid = device_row_valid.data().get();
   }

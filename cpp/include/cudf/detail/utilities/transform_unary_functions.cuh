/*
 * Copyright (c) 2019, NVIDIA CORPORATION.
 *
 * Licensed under the Apache License, Version 2.0 (the "License");
 * you may not use this file except in compliance with the License.
 * You may obtain a copy of the License at
 *
 *     http://www.apache.org/licenses/LICENSE-2.0
 *
 * Unless required by applicable law or agreed to in writing, software
 * distributed under the License is distributed on an "AS IS" BASIS,
 * WITHOUT WARRANTIES OR CONDITIONS OF ANY KIND, either express or implied.
 * See the License for the specific language governing permissions and
 * limitations under the License.
 */

/** --------------------------------------------------------------------------*
 * @brief unary functions for thrust::transform_iterator
 * @file transform_unary_functions.cuh
 *
 * These are designed for using as AdaptableUnaryFunction
 * for thrust::transform_iterator.
 * For the detail of example cases,
 * @see iterator.cuh iterator_test.cu
 * -------------------------------------------------------------------------**/

#pragma once

#include <thrust/iterator/transform_iterator.h>
#include <thrust/pair.h>

namespace cudf {
<<<<<<< HEAD

/**
 * @brief Functor to static_cast convertible types.
 *
 * @tparam result_type Target type to be typecasted to.
 */
template <typename ResultType>
struct typecaster {
  template <typename ElementType>
  CUDA_HOST_DEVICE_CALLABLE const ResultType operator()(const ElementType &x) const
  {
    return static_cast<ResultType>(x);
=======
/**
 * @brief Transforms non-null input using `Functor`, and for null, returns `null_replacement`.
 *
 * This functor argument is considered null if second value of functor argument pair is false.
 *
 * @tparam ResultType Output type of `Functor` and null replacement type.
 * @tparam Functor functor to transform first value of argument pair to ResultType.
 */
template <typename ResultType, typename Functor>
struct null_replacing_transformer {
  using type = ResultType;
  Functor f;
  type replacement;
  CUDA_HOST_DEVICE_CALLABLE
  null_replacing_transformer(type null_replacement, Functor transformer)
    : f(transformer), replacement(null_replacement)
  {
  }

  template <typename ElementType>
  CUDA_HOST_DEVICE_CALLABLE type operator()(thrust::pair<ElementType, bool> const &pair_value)
  {
    if (pair_value.second)
      return f(pair_value.first);
    else
      return replacement;
>>>>>>> 4fd9a1c7
  }
};

/** -------------------------------------------------------------------------*
 * @brief intermediate struct to calculate mean and variance
 * This is an example case to output a struct from column input.
 *
 * this will be used to calculate and hold `sum of values`, 'sum of squares',
 * 'sum of valid count'.
 * Those will be used to compute `mean` (= sum / count)
 * and `variance` (= sum of squares / count - mean^2).
 *
 * @tparam ElementType  element data type of value and value_squared.
 * -------------------------------------------------------------------------**/
template <typename ElementType>
struct meanvar {
  ElementType value;          /// the value
  ElementType value_squared;  /// the value of squared
  cudf::size_type count;      /// the count

  CUDA_HOST_DEVICE_CALLABLE
  meanvar(ElementType _value = 0, ElementType _value_squared = 0, cudf::size_type _count = 0)
    : value(_value), value_squared(_value_squared), count(_count){};

  using this_t = cudf::meanvar<ElementType>;

  CUDA_HOST_DEVICE_CALLABLE
  this_t operator+(this_t const &rhs) const
  {
    return this_t((this->value + rhs.value),
                  (this->value_squared + rhs.value_squared),
                  (this->count + rhs.count));
  };

  CUDA_HOST_DEVICE_CALLABLE
  bool operator==(this_t const &rhs) const
  {
    return ((this->value == rhs.value) && (this->value_squared == rhs.value_squared) &&
            (this->count == rhs.count));
  };
};

// --------------------------------------------------------------------------
// transformers

/** -------------------------------------------------------------------------*
 * @brief Transforms a scalar by first casting to another type, and then squaring the result.
 *
 * This struct transforms the output value as
 * `value * value`.
 *
 * This will be used to compute "sum of squares".
 *
 * @tparam  ResultType  scalar data type of output
 * -------------------------------------------------------------------------**/
template <typename ElementType>
struct transformer_squared {
  CUDA_HOST_DEVICE_CALLABLE
  ElementType operator()(ElementType const &value) { return (value * value); };
};

/** -------------------------------------------------------------------------*
 * @brief Uses a scalar value to construct a `meanvar` object.
 * This transforms `thrust::pair<ElementType, bool>` into
 * `ResultType = meanvar<ElementType>` form.
 *
 * This struct transforms the value and the squared value and the count at once.
 *
 * @tparam  ElementType         scalar data type of input
 * -------------------------------------------------------------------------**/
template <typename ElementType>
struct transformer_meanvar {
  using ResultType = meanvar<ElementType>;

  CUDA_HOST_DEVICE_CALLABLE
  ResultType operator()(thrust::pair<ElementType, bool> const &pair)
  {
    ElementType v = pair.first;
    return meanvar<ElementType>(v, v * v, (pair.second) ? 1 : 0);
  };
};

}  // namespace cudf<|MERGE_RESOLUTION|>--- conflicted
+++ resolved
@@ -30,7 +30,6 @@
 #include <thrust/pair.h>
 
 namespace cudf {
-<<<<<<< HEAD
 
 /**
  * @brief Functor to static_cast convertible types.
@@ -43,7 +42,9 @@
   CUDA_HOST_DEVICE_CALLABLE const ResultType operator()(const ElementType &x) const
   {
     return static_cast<ResultType>(x);
-=======
+  }
+};
+
 /**
  * @brief Transforms non-null input using `Functor`, and for null, returns `null_replacement`.
  *
@@ -70,7 +71,6 @@
       return f(pair_value.first);
     else
       return replacement;
->>>>>>> 4fd9a1c7
   }
 };
 

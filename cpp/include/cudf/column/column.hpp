/*
 * Copyright (c) 2019, NVIDIA CORPORATION.
 *
 * Licensed under the Apache License, Version 2.0 (the "License");
 * you may not use this file except in compliance with the License.
 * You may obtain a copy of the License at
 *
 *     http://www.apache.org/licenses/LICENSE-2.0
 *
 * Unless required by applicable law or agreed to in writing, software
 * distributed under the License is distributed on an "AS IS" BASIS,
 * WITHOUT WARRANTIES OR CONDITIONS OF ANY KIND, either express or implied.
 * See the License for the specific language governing permissions and
 * limitations under the License.
 */
#pragma once

#include <cudf/null_mask.hpp>
#include <cudf/types.hpp>
#include "column_view.hpp"

#include <rmm/device_buffer.hpp>
#include <rmm/mr/device_memory_resource.hpp>

#include <memory>
#include <type_traits>
#include <utility>
#include <vector>

namespace cudf {

class column {
 public:
  column() = default;
  ~column() = default;
  column& operator=(column const& other) = delete;
  column& operator=(column&& other) = delete;

  /**---------------------------------------------------------------------------*
   * @brief Construct a new column by deep copying the contents of `other`.
   *
   * All device memory allocation and copying is done using the
   * `device_memory_resource` and `stream` from `other`.
   *
   * @param other The column to copy
   *---------------------------------------------------------------------------**/
  column(column const& other);

  /**---------------------------------------------------------------------------*
   * @brief Construct a new column object by deep copying the contents of
   *`other`.
   *
   * Uses the specified `stream` and device_memory_resource for all allocations
   * and copies.
   *
   * @param other The `column` to copy
   * @param stream The stream on which to execute all allocations and copies
   * @param mr The resource to use for all allocations
   *---------------------------------------------------------------------------**/
  column(column const& other, cudaStream_t stream,
         rmm::mr::device_memory_resource* mr = rmm::mr::get_default_resource());

  /**---------------------------------------------------------------------------*
   * @brief Move the contents from `other` to create a new column.
   *
   * After the move, `other.size() == 0` and `other.type() = {EMPTY}`
   *
   * @param other The column whose contents will be moved into the new column
   *---------------------------------------------------------------------------**/
  column(column&& other) noexcept;

  /**
   * @brief Construct a new column from existing device memory.
   *
   * @note This constructor is primarily intended for use in column factory
   * functions.
   *
   * @param[in] dtype The element type
   * @param[in] size The number of elements in the column
   * @param[in] data The column's data
   * @param[in] null_mask Optional, column's null value indicator bitmask. May
   * be empty if `null_count` is 0 or `UNKNOWN_NULL_COUNT`.
   * @param null_count Optional, the count of null elements. If unknown, specify
   * `UNKNOWN_NULL_COUNT` to indicate that the null count should be computed on
   * the first invocation of `null_count()`.
   * @param children Optional, vector of child columns
   * @param dictionary_keys Optional, keys for dictionary column
   */
  template <typename B1, typename B2 = rmm::device_buffer>
  column(data_type dtype, size_type size, B1&& data, B2&& null_mask = {},
         size_type null_count = UNKNOWN_NULL_COUNT,
         std::vector<std::unique_ptr<column>>&& children = {},
<<<<<<< HEAD
         std::shared_ptr<const column> dictionary_keys = {})
=======
         std::shared_ptr<column const> dictionary_keys = {})
>>>>>>> 3e22e743
      : _type{dtype},
        _size{size},
        _data{std::forward<B1>(data)},
        _null_mask{std::forward<B2>(null_mask)},
        _null_count{null_count},
        _children{std::move(children)},
        _dictionary_keys{dictionary_keys} {}

  /**---------------------------------------------------------------------------*
   * @brief Construct a new column by deep copying the contents of a
   * `column_view`.
   *
   * This accounts for the `column_view`'s offset.
   *
   * @param view The view to copy
   * @param stream The stream on which all allocations and copies will be
   * executed
   * @param mr The resource to use for all allocations
   *---------------------------------------------------------------------------**/
  explicit column(
      column_view view, cudaStream_t stream = 0,
      rmm::mr::device_memory_resource* mr = rmm::mr::get_default_resource());

  /**---------------------------------------------------------------------------*
   * @brief Returns the column's logical element type
   *---------------------------------------------------------------------------**/
  data_type type() const noexcept { return _type; }

  /**---------------------------------------------------------------------------*
   * @brief Returns the number of elements
   *---------------------------------------------------------------------------**/
  size_type size() const noexcept { return _size; }

  /**---------------------------------------------------------------------------*
   * @brief Returns the count of null elements.
   *
   * @note If the column was constructed with `UNKNOWN_NULL_COUNT`, or if at any
   * point `set_null_count(UNKNOWN_NULL_COUNT)` was invoked, then the
   * first invocation of `null_count()` will compute and store the count of null
   * elements indicated by the `null_mask` (if it exists).
   *---------------------------------------------------------------------------**/
  size_type null_count() const;

  /**---------------------------------------------------------------------------*
   * @brief Sets the column's null value indicator bitmask to `new_null_mask`.
   *
   * @throws cudf::logic_error if new_null_count is larger than 0 and the size
   * of `new_null_mask` does not match the size of this column.
   *
   * @param new_null_mask New null value indicator bitmask (rvalue overload &
   * moved) to set the column's null value indicator mask. May be empty if
   * `new_null_count` is 0 or `UNKOWN_NULL_COUNT`.
   * @param new_null_count Optional, the count of null elements. If unknown,
   * specify `UNKNOWN_NULL_COUNT` to indicate that the null count should be
   * computed on the first invocation of `null_count()`.
   *---------------------------------------------------------------------------**/
  void set_null_mask(rmm::device_buffer&& new_null_mask,
                     size_type new_null_count = UNKNOWN_NULL_COUNT);

  /**---------------------------------------------------------------------------*
   * @brief Sets the column's null value indicator bitmask to `new_null_mask`.
   *
   * @throws cudf::logic_error if new_null_count is larger than 0 and the size
   * of `new_null_mask` does not match the size of this column.
   *
   * @param new_null_mask New null value indicator bitmask (lvalue overload &
   * copied) to set the column's null value indicator mask. May be empty if
   * `new_null_count` is 0 or `UNKOWN_NULL_COUNT`.
   * @param new_null_count Optional, the count of null elements. If unknown,
   * specify `UNKNOWN_NULL_COUNT` to indicate that the null count should be
   * computed on the first invocation of `null_count()`.
   *---------------------------------------------------------------------------**/
  void set_null_mask(rmm::device_buffer const& new_null_mask,
                     size_type new_null_count = UNKNOWN_NULL_COUNT);

  /**---------------------------------------------------------------------------*
   * @brief Updates the count of null elements.
   *
   * @note `UNKNOWN_NULL_COUNT` can be specified as `new_null_count` to force
   * the next invocation of `null_count()` to recompute the null count from the
   * null mask.
   *
   * @throws cudf::logic_error if `new_null_count > 0 and nullable() == false`
   *
   * @param new_null_count The new null count.
   *---------------------------------------------------------------------------**/
  void set_null_count(size_type new_null_count);

  /**---------------------------------------------------------------------------*
   * @brief Indicates whether it is possible for the column to contain null
   * values, i.e., it has an allocated null mask.
   *
   * This may return `false` iff `null_count() == 0`.
   *
   * May return true even if `null_count() == 0`. This function simply indicates
   * whether the column has an allocated null mask.
   *
   * @return true The column can hold null values
   * @return false The column cannot hold null values
   *---------------------------------------------------------------------------**/
  bool nullable() const noexcept { return (_null_mask.size() > 0); }

  /**---------------------------------------------------------------------------*
   * @brief Indicates whether the column contains null elements.
   *
   * @return true One or more elements are null
   * @return false Zero elements are null
   *---------------------------------------------------------------------------**/
  bool has_nulls() const noexcept { return (null_count() > 0); }

  /**---------------------------------------------------------------------------*
   * @brief Returns the number of child columns
   *---------------------------------------------------------------------------**/
  size_type num_children() const noexcept { return _children.size(); }

  /**---------------------------------------------------------------------------*
   * @brief Returns a reference to the specified child
   *
   * @param child_index Index of the desired child
   * @return column& Reference to the desired child
   *---------------------------------------------------------------------------**/
  column& child(size_type child_index) noexcept {
    return *_children[child_index];
  };

  /**---------------------------------------------------------------------------*
   * @brief Returns a const reference to the specified child
   *
   * @param child_index Index of the desired child
   * @return column const& Const reference to the desired child
   *---------------------------------------------------------------------------**/
  column const& child(size_type child_index) const noexcept {
    return *_children[child_index];
  };

  /**
   * @brief Returns a shared pointer to the keys column for this column.
   */
  std::shared_ptr<const column> dictionary_keys() const noexcept { return _dictionary_keys; }

  /**---------------------------------------------------------------------------*
   * @brief Wrapper for the contents of a column.
   *
   * Returned by `column::release()`.
   *---------------------------------------------------------------------------**/
  struct contents {
    std::unique_ptr<rmm::device_buffer> data;
    std::unique_ptr<rmm::device_buffer> null_mask;
    std::vector<std::unique_ptr<column>> children;
<<<<<<< HEAD
    std::shared_ptr<const column> dictionary_keys;
=======
    std::shared_ptr<column const> dictionary_keys;
>>>>>>> 3e22e743
  };

  /**---------------------------------------------------------------------------*
   * @brief Releases ownership of the column's contents.
   *
   * It is the caller's responsibility to query the `size(), null_count(),
   * type()` before invoking `release()`.
   *
   * After calling `release()` on a column it will be empty, i.e.:
   * - `type() == data_type{EMPTY}`
   * - `size() == 0`
   * - `null_count() == 0`
   * - `num_children() == 0`
   *
   * @return A `contents` struct containing the data, null mask, and children of
   * the column.
   *---------------------------------------------------------------------------**/
  contents release() noexcept;

  /**---------------------------------------------------------------------------*
   * @brief Creates an immutable, non-owning view of the column's data and
   * children.
   *
   * @return column_view The immutable, non-owning view
   *---------------------------------------------------------------------------**/
  column_view view() const;

  /**---------------------------------------------------------------------------*
   * @brief Implicit conversion operator to a `column_view`.
   *
   * This allows passing a `column` object directly into a function that
   * requires a `column_view`. The conversion is automatic.
   *
   * @return column_view Immutable, non-owning `column_view`
   *---------------------------------------------------------------------------**/
  operator column_view() const { return this->view(); };

  /**---------------------------------------------------------------------------*
   * @brief Creates a mutable, non-owning view of the column's data and
   * children.
   *
   * @note Creating a mutable view of a `column` invalidates the `column`'s
   * `null_count()` by setting it to `UNKNOWN_NULL_COUNT`. The user can
   * either explicitly update the null count with `set_null_count()`, or
   * if not, the null count will be recomputed on the next invocation of
   *`null_count()`.
   *
   * @return mutable_column_view The mutable, non-owning view
   *---------------------------------------------------------------------------**/
  mutable_column_view mutable_view();

  /**---------------------------------------------------------------------------*
   * @brief Implicit conversion operator to a `mutable_column_view`.
   *
   * This allows pasing a `column` object into a function that accepts a
   *`mutable_column_view`. The conversion is automatic.

   * @note Creating a mutable view of a `column` invalidates the `column`'s
   * `null_count()` by setting it to `UNKNOWN_NULL_COUNT`. For best performance,
   * the user should explicitly update the null count with `set_null_count()`.
   * Otherwise, the null count will be recomputed on the next invocation of
   * `null_count()`.
   *
   * @return mutable_column_view Mutable, non-owning `mutable_column_view`
   *---------------------------------------------------------------------------**/
  operator mutable_column_view() { return this->mutable_view(); };

 private:
  data_type _type{EMPTY};      ///< Logical type of elements in the column
  cudf::size_type _size{};     ///< The number of elements in the column
  rmm::device_buffer _data{};  ///< Dense, contiguous, type erased device memory
                               ///< buffer containing the column elements
  rmm::device_buffer _null_mask{};  ///< Bitmask used to represent null values.
                                    ///< May be empty if `null_count() == 0`
  mutable size_type _null_count{
      UNKNOWN_NULL_COUNT};  ///< The number of null elements
  std::vector<std::unique_ptr<column>>
      _children{};  ///< Depending on element type, child
                    ///< columns may contain additional data
<<<<<<< HEAD
  std::shared_ptr<const column> _dictionary_keys{}; ///< Used for dictionary column
=======
  std::shared_ptr<column const> _dictionary_keys{}; ///< Used for dictionary column
  mutable column_view _dictionary_keys_view; // copy held for column_view's of this column
>>>>>>> 3e22e743
};

/**---------------------------------------------------------------------------*
 * @brief Concatenates multiple columns into a single column.
 *
 * @throws cudf::logic_error
 * If types of the input columns mismatch
 *
 * @param columns_to_concat The column views to be concatenated into a single
 * column
 * @param mr Optional The resource to use for all allocations
 * @param stream Optional The stream on which to execute all allocations and copies
 * @return Unique pointer to a single table having all the rows from the
 * elements of `columns_to_concat` respectively in the same order.
 *---------------------------------------------------------------------------**/
std::unique_ptr<column>
concatenate(std::vector<column_view> const& columns_to_concat,
            rmm::mr::device_memory_resource* mr = rmm::mr::get_default_resource(),
            cudaStream_t stream = 0);

}  // namespace cudf<|MERGE_RESOLUTION|>--- conflicted
+++ resolved
@@ -90,11 +90,7 @@
   column(data_type dtype, size_type size, B1&& data, B2&& null_mask = {},
          size_type null_count = UNKNOWN_NULL_COUNT,
          std::vector<std::unique_ptr<column>>&& children = {},
-<<<<<<< HEAD
-         std::shared_ptr<const column> dictionary_keys = {})
-=======
          std::shared_ptr<column const> dictionary_keys = {})
->>>>>>> 3e22e743
       : _type{dtype},
         _size{size},
         _data{std::forward<B1>(data)},
@@ -244,11 +240,7 @@
     std::unique_ptr<rmm::device_buffer> data;
     std::unique_ptr<rmm::device_buffer> null_mask;
     std::vector<std::unique_ptr<column>> children;
-<<<<<<< HEAD
-    std::shared_ptr<const column> dictionary_keys;
-=======
     std::shared_ptr<column const> dictionary_keys;
->>>>>>> 3e22e743
   };
 
   /**---------------------------------------------------------------------------*
@@ -328,12 +320,8 @@
   std::vector<std::unique_ptr<column>>
       _children{};  ///< Depending on element type, child
                     ///< columns may contain additional data
-<<<<<<< HEAD
-  std::shared_ptr<const column> _dictionary_keys{}; ///< Used for dictionary column
-=======
   std::shared_ptr<column const> _dictionary_keys{}; ///< Used for dictionary column
   mutable column_view _dictionary_keys_view; // copy held for column_view's of this column
->>>>>>> 3e22e743
 };
 
 /**---------------------------------------------------------------------------*

--- conflicted
+++ resolved
@@ -489,11 +489,8 @@
             src/strings/utilities.cu
             src/strings/copying/copying.cu
             src/strings/sorting/sorting.cu
-<<<<<<< HEAD
             src/strings/find.cu
-=======
             src/strings/char_types/char_types.cu
->>>>>>> 2cdd86ba
             src/scalar/scalar.cpp
             src/scalar/scalar_factories.cpp)
 

--- conflicted
+++ resolved
@@ -493,14 +493,11 @@
             src/strings/combine.cu
             src/strings/convert/convert_integers.cu
             src/strings/convert/convert_booleans.cu
-<<<<<<< HEAD
-            src/strings/replace.cu
-=======
             src/strings/convert/convert_floats.cu
             src/strings/copying/copying.cu
->>>>>>> 8cab76da
             src/strings/filling/fill.cu
             src/strings/find.cu
+            src/strings/replace.cu
             src/strings/strings_column_factories.cu
             src/strings/strings_column_view.cu
             src/strings/strings_scalar_factories.cpp

--- conflicted
+++ resolved
@@ -489,11 +489,8 @@
             src/strings/utilities.cu
             src/strings/copying/copying.cu
             src/strings/sorting/sorting.cu
-<<<<<<< HEAD
             src/strings/find.cu
-=======
             src/strings/combine.cu
->>>>>>> 8fdca8fb
             src/strings/char_types/char_types.cu
             src/strings/case.cu
             src/scalar/scalar.cpp

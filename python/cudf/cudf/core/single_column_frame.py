# Copyright (c) 2021-2023, NVIDIA CORPORATION.
<<<<<<< HEAD

=======
>>>>>>> 97d8d128
"""Base class for Frame types that only have a single column."""

from __future__ import annotations

from typing import Any, Dict, Optional, Tuple, TypeVar, Union

import cupy
import numpy as np

import cudf
from cudf._typing import Dtype, NotImplementedType, ScalarLike
from cudf.api.types import (
    _is_scalar_or_zero_d_array,
    is_bool_dtype,
    is_integer_dtype,
)
from cudf.core.column import ColumnBase, as_column
from cudf.core.frame import Frame
from cudf.utils.utils import NotIterable, _cudf_nvtx_annotate

T = TypeVar("T", bound="Frame")


class SingleColumnFrame(Frame, NotIterable):
    """A one-dimensional frame.

    Frames with only a single column share certain logic that is encoded in
    this class.
    """

    _SUPPORT_AXIS_LOOKUP = {
        0: 0,
        None: 0,
        "index": 0,
    }

    @_cudf_nvtx_annotate
    def _reduce(
        self,
        op,
        axis=None,
        level=None,
        numeric_only=None,
        **kwargs,
    ):
        if axis not in (None, 0):
            raise NotImplementedError("axis parameter is not implemented yet")

        if level is not None:
            raise NotImplementedError("level parameter is not implemented yet")

        if numeric_only:
            raise NotImplementedError(
                f"Series.{op} does not implement numeric_only"
            )
        try:
            return getattr(self._column, op)(**kwargs)
        except AttributeError:
            raise TypeError(f"cannot perform {op} with type {self.dtype}")

    @_cudf_nvtx_annotate
    def _scan(self, op, axis=None, *args, **kwargs):
        if axis not in (None, 0):
            raise NotImplementedError("axis parameter is not implemented yet")

        return super()._scan(op, axis=axis, *args, **kwargs)

    @property  # type: ignore
    @_cudf_nvtx_annotate
    def name(self):
        """Get the name of this object."""
        return next(iter(self._data.names))

    @name.setter  # type: ignore
    @_cudf_nvtx_annotate
    def name(self, value):
        self._data[value] = self._data.pop(self.name)

    @property  # type: ignore
    @_cudf_nvtx_annotate
    def ndim(self):  # noqa: D401
        """Number of dimensions of the underlying data, by definition 1."""
        return 1

    @property  # type: ignore
    @_cudf_nvtx_annotate
    def shape(self):
        """Get a tuple representing the dimensionality of the Index."""
        return (len(self),)

    def __bool__(self):
        raise TypeError(
            f"The truth value of a {type(self)} is ambiguous. Use "
            "a.empty, a.bool(), a.item(), a.any() or a.all()."
        )

    @property  # type: ignore
    @_cudf_nvtx_annotate
    def _num_columns(self):
        return 1

    @property  # type: ignore
    @_cudf_nvtx_annotate
    def _column(self):
        return self._data[self.name]

    @_column.setter  # type: ignore
    @_cudf_nvtx_annotate
    def _column(self, value):
        self._data[self.name] = value

    @property  # type: ignore
    @_cudf_nvtx_annotate
    def values(self):  # noqa: D102
        return self._column.values

    @property  # type: ignore
    @_cudf_nvtx_annotate
    def values_host(self):  # noqa: D102
        return self._column.values_host

    @_cudf_nvtx_annotate
    def to_cupy(
        self,
        dtype: Union[Dtype, None] = None,
        copy: bool = True,
        na_value=None,
    ) -> cupy.ndarray:  # noqa: D102
        return super().to_cupy(dtype, copy, na_value).flatten()

    @_cudf_nvtx_annotate
    def to_numpy(
        self,
        dtype: Union[Dtype, None] = None,
        copy: bool = True,
        na_value=None,
    ) -> np.ndarray:  # noqa: D102
        return super().to_numpy(dtype, copy, na_value).flatten()

    def tolist(self):  # noqa: D102

        raise TypeError(
            "cuDF does not support conversion to host memory "
            "via the `tolist()` method. Consider using "
            "`.to_arrow().to_pylist()` to construct a Python list."
        )

    to_list = tolist

    @classmethod
    @_cudf_nvtx_annotate
    def from_arrow(cls, array):
        """Create from PyArrow Array/ChunkedArray.

        Parameters
        ----------
        array : PyArrow Array/ChunkedArray
            PyArrow Object which has to be converted.

        Raises
        ------
        TypeError for invalid input type.

        Returns
        -------
        SingleColumnFrame

        Examples
        --------
        >>> import cudf
        >>> import pyarrow as pa
        >>> cudf.Index.from_arrow(pa.array(["a", "b", None]))
        StringIndex(['a' 'b' None], dtype='object')
        >>> cudf.Series.from_arrow(pa.array(["a", "b", None]))
        0       a
        1       b
        2    <NA>
        dtype: object
        """
        return cls(ColumnBase.from_arrow(array))

    @_cudf_nvtx_annotate
    def to_arrow(self):
        """
        Convert to a PyArrow Array.

        Returns
        -------
        PyArrow Array

        Examples
        --------
        >>> import cudf
        >>> sr = cudf.Series(["a", "b", None])
        >>> sr.to_arrow()
        <pyarrow.lib.StringArray object at 0x7f796b0e7600>
        [
          "a",
          "b",
          null
        ]
        >>> ind = cudf.Index(["a", "b", None])
        >>> ind.to_arrow()
        <pyarrow.lib.StringArray object at 0x7f796b0e7750>
        [
          "a",
          "b",
          null
        ]
        """
        return self._column.to_arrow()

    @property  # type: ignore
    @_cudf_nvtx_annotate
    def is_unique(self):
        """Return boolean if values in the object are unique.

        Returns
        -------
        bool
        """
        return self._column.is_unique

    @property  # type: ignore
    @_cudf_nvtx_annotate
    def is_monotonic_increasing(self):
        """Return boolean if values in the object are monotonically increasing.

        Returns
        -------
        bool
        """
        return self._column.is_monotonic_increasing

    @property  # type: ignore
    @_cudf_nvtx_annotate
    def is_monotonic_decreasing(self):
        """Return boolean if values in the object are monotonically decreasing.

        Returns
        -------
        bool
        """
        return self._column.is_monotonic_decreasing

    @property  # type: ignore
    @_cudf_nvtx_annotate
    def __cuda_array_interface__(self):
        return self._column.__cuda_array_interface__

    @_cudf_nvtx_annotate
    def factorize(self, sort=False, na_sentinel=None, use_na_sentinel=None):
        """Encode the input values as integer labels.

        Parameters
        ----------
        sort : bool, default True
            Sort uniques and shuffle codes to maintain the relationship.
        na_sentinel : number, default -1
            Value to indicate missing category.

            .. deprecated:: 23.04

               The na_sentinel argument is deprecated and will be removed in
               a future version of cudf. Specify use_na_sentinel as
               either True or False.
        use_na_sentinel : bool, default True
            If True, the sentinel -1 will be used for NA values.
            If False, NA values will be encoded as non-negative
            integers and will not drop the NA from the uniques
            of the values.

        Returns
        -------
        (labels, cats) : (cupy.ndarray, cupy.ndarray or Index)
            - *labels* contains the encoded values
            - *cats* contains the categories in order that the N-th
              item corresponds to the (N-1) code.

        Examples
        --------
        >>> import cudf
        >>> s = cudf.Series(['a', 'a', 'c'])
        >>> codes, uniques = s.factorize()
        >>> codes
        array([0, 0, 1], dtype=int8)
        >>> uniques
        StringIndex(['a' 'c'], dtype='object')
        """
        return cudf.core.algorithms.factorize(
            self,
            sort=sort,
            na_sentinel=na_sentinel,
            use_na_sentinel=use_na_sentinel,
        )

    @_cudf_nvtx_annotate
    def _make_operands_for_binop(
        self,
        other: Any,
        fill_value: Any = None,
        reflect: bool = False,
        *args,
        **kwargs,
    ) -> Union[
        Dict[Optional[str], Tuple[ColumnBase, Any, bool, Any]],
        NotImplementedType,
    ]:
        """Generate the dictionary of operands used for a binary operation.

        Parameters
        ----------
        other : SingleColumnFrame
            The second operand.
        fill_value : Any, default None
            The value to replace null values with. If ``None``, nulls are not
            filled before the operation.
        reflect : bool, default False
            If ``True``, swap the order of the operands. See
            https://docs.python.org/3/reference/datamodel.html#object.__ror__
            for more information on when this is necessary.

        Returns
        -------
        Dict[Optional[str], Tuple[ColumnBase, Any, bool, Any]]
            The operands to be passed to _colwise_binop.
        """
        # Get the appropriate name for output operations involving two objects
        # that are Series-like objects. The output shares the lhs's name unless
        # the rhs is a _differently_ named Series-like object.
        if isinstance(other, SingleColumnFrame) and self.name != other.name:
            result_name = None
        else:
            result_name = self.name

        if isinstance(other, SingleColumnFrame):
            other = other._column
        elif not _is_scalar_or_zero_d_array(other):
            if not hasattr(
                other, "__cuda_array_interface__"
            ) and not isinstance(other, cudf.RangeIndex):
                return NotImplemented

            # Non-scalar right operands are valid iff they convert to columns.
            try:
                other = as_column(other)
            except Exception:
                return NotImplemented

        return {result_name: (self._column, other, reflect, fill_value)}

    @_cudf_nvtx_annotate
    def nunique(self, dropna: bool = True):
        """
        Return count of unique values for the column.

        Parameters
        ----------
        dropna : bool, default True
            Don't include NaN in the counts.

        Returns
        -------
        int
            Number of unique values in the column.
        """
        if self._column.null_count == len(self):
            return 0
        return self._column.distinct_count(dropna=dropna)

    def _get_elements_from_column(self, arg) -> Union[ScalarLike, ColumnBase]:
        # A generic method for getting elements from a column that supports a
        # wide range of different inputs. This method should only used where
        # _absolutely_ necessary, since in almost all cases a more specific
        # method can be used e.g. element_indexing or slice.
        if _is_scalar_or_zero_d_array(arg):
            return self._column.element_indexing(int(arg))
        elif isinstance(arg, slice):
            start, stop, stride = arg.indices(len(self))
            return self._column.slice(start, stop, stride)
        else:
            arg = as_column(arg)
            if len(arg) == 0:
                arg = as_column([], dtype="int32")
            if is_integer_dtype(arg.dtype):
                return self._column.take(arg)
            if is_bool_dtype(arg.dtype):
                return self._column.apply_boolean_mask(arg)
            raise NotImplementedError(f"Unknown indexer {type(arg)}")

    @_cudf_nvtx_annotate
    def where(self, cond, other=None, inplace=False):
        from cudf.core._internals.where import (
            _check_and_cast_columns_with_other,
            _make_categorical_like,
        )

        if isinstance(other, cudf.DataFrame):
            raise NotImplementedError(
                "cannot align with a higher dimensional Frame"
            )
        cond = as_column(cond)
        if len(cond) != len(self):
            raise ValueError(
                """Array conditional must be same shape as self"""
            )

        if not cudf.api.types.is_scalar(other):
            other = cudf.core.column.as_column(other)

        self_column = self._column
        input_col, other = _check_and_cast_columns_with_other(
            source_col=self_column, other=other, inplace=inplace
        )

        result = cudf._lib.copying.copy_if_else(input_col, other, cond)

        return _make_categorical_like(result, self_column)<|MERGE_RESOLUTION|>--- conflicted
+++ resolved
@@ -1,8 +1,5 @@
 # Copyright (c) 2021-2023, NVIDIA CORPORATION.
-<<<<<<< HEAD
-
-=======
->>>>>>> 97d8d128
+
 """Base class for Frame types that only have a single column."""
 
 from __future__ import annotations

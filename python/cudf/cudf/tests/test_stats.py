--- conflicted
+++ resolved
@@ -269,8 +269,6 @@
     expected = pdata.skew()
     np.testing.assert_array_almost_equal(got, expected)
 
-
-<<<<<<< HEAD
 @pytest.mark.parametrize("dtype", params_dtypes)
 @pytest.mark.parametrize("num_na", [0, 1, 50, 99, 100])
 def test_series_median(dtype, num_na):
@@ -297,7 +295,8 @@
         actual = sr.median(skipna=False)
         desired = ps.median(skipna=False)
         np.testing.assert_approx_equal(actual, desired)
-=======
+
+
 @pytest.mark.parametrize(
     "data1",
     [
@@ -371,5 +370,4 @@
 
     got = gs1.corr(gs2)
     expected = ps1.corr(ps2)
-    np.testing.assert_approx_equal(got, expected, significant=8)
->>>>>>> fa0643fb
+    np.testing.assert_approx_equal(got, expected, significant=8)
# Dependency list for https://github.com/rapidsai/dependency-file-generator
files:
  all:
    output: conda
    matrix:
      cuda: ["11.8", "12.0"]
      arch: [x86_64]
    includes:
      - build_all
      - build_cpp
      - build_wheels
      - build_python
      - build_python_common
      - cudatoolkit
      - develop
      - docs
      - notebooks
      - py_version
      - run_common
      - run_cudf
      - run_dask_cudf
      - run_cudf_kafka
      - run_custreamz
      - test_cpp
      - test_python_common
      - test_python_cudf
      - test_python_dask_cudf
  test_cpp:
    output: none
    includes:
      - cudatoolkit
      - test_cpp
      - libarrow_run
  test_python:
    output: none
    includes:
      - cudatoolkit
      - py_version
      - test_python_common
      - test_python_cudf
      - test_python_dask_cudf
      - pyarrow_run
  test_java:
    output: none
    includes:
      - build_all
      - libarrow_run
      - cudatoolkit
      - test_java
  test_notebooks:
    output: none
    includes:
      - notebooks
      - py_version
  checks:
    output: none
    includes:
      - develop
      - py_version
  docs:
    output: none
    includes:
      - cudatoolkit
      - docs
      - py_version
  py_build_cudf:
    output: pyproject
    pyproject_dir: python/cudf
    extras:
      table: build-system
    includes:
      - build_all
      - build_python
      - build_python_common
      - build_wheels
  py_run_cudf:
    output: pyproject
    pyproject_dir: python/cudf
    extras:
      table: project
    includes:
      - run_common
      - run_cudf
      - pyarrow_run
  py_test_cudf:
    output: pyproject
    pyproject_dir: python/cudf
    extras:
      table: project.optional-dependencies
      key: test
    includes:
      - test_python_common
      - test_python_cudf
  py_build_dask_cudf:
    output: pyproject
    pyproject_dir: python/dask_cudf
    extras:
      table: build-system
    includes:
      - build_wheels
  py_run_dask_cudf:
    output: pyproject
    pyproject_dir: python/dask_cudf
    extras:
      table: project
    includes:
      - run_common
      - run_dask_cudf
  py_test_dask_cudf:
    output: pyproject
    pyproject_dir: python/dask_cudf
    extras:
      table: project.optional-dependencies
      key: test
    includes:
      - test_python_common
      - test_python_dask_cudf
  py_build_cudf_kafka:
    output: pyproject
    pyproject_dir: python/cudf_kafka
    extras:
      table: build-system
    includes:
      - build_wheels
      - build_python_common
  py_run_cudf_kafka:
    output: pyproject
    pyproject_dir: python/cudf_kafka
    extras:
      table: project
    includes:
      - run_cudf_kafka
  py_test_cudf_kafka:
    output: pyproject
    pyproject_dir: python/cudf_kafka
    extras:
      table: project.optional-dependencies
      key: test
    includes:
      - test_python_common
  py_build_custreamz:
    output: pyproject
    pyproject_dir: python/custreamz
    extras:
      table: build-system
    includes:
      - build_wheels
  py_run_custreamz:
    output: pyproject
    pyproject_dir: python/custreamz
    extras:
      table: project
    includes:
      - run_custreamz
  py_test_custreamz:
    output: pyproject
    pyproject_dir: python/custreamz
    extras:
      table: project.optional-dependencies
      key: test
    includes:
      - test_python_common
channels:
  - rapidsai
  - rapidsai-nightly
  - dask/label/dev
  - pytorch
  - conda-forge
  - nvidia
dependencies:
  build_all:
    common:
      - output_types: [conda, requirements, pyproject]
        packages:
          - &cmake_ver cmake>=3.26.4
          - ninja
      - output_types: conda
        packages:
          - c-compiler
          - cxx-compiler
          - dlpack>=0.5,<0.6.0a0
    specific:
      - output_types: conda
        matrices:
          - matrix:
              arch: x86_64
            packages:
              - gcc_linux-64=11.*
              - sysroot_linux-64==2.17
          - matrix:
              arch: aarch64
            packages:
              - gcc_linux-aarch64=11.*
              - sysroot_linux-aarch64==2.17
      - output_types: conda
        matrices:
          - matrix:
              cuda: "12.0"
            packages:
              - cuda-version=12.0
              - cuda-nvcc
          - matrix:
              arch: x86_64
              cuda: "11.8"
            packages:
              - nvcc_linux-64=11.8
          - matrix:
              arch: aarch64
              cuda: "11.8"
            packages:
              - nvcc_linux-aarch64=11.8
  build_cpp:
    common:
      - output_types: [conda, requirements]
        packages:
          - librmm==23.8.*
          - libkvikio==23.8.*
      - output_types: conda
        packages:
          - fmt>=9.1.0,<10
          - &gbench benchmark==1.8.0
          - &gtest gtest>=1.13.0
          - &gmock gmock>=1.13.0
          # Hard pin the patch version used during the build. This must be kept
          # in sync with the version pinned in get_arrow.cmake.
          - libarrow==11.0.0.*
          - librdkafka>=1.9.0,<1.10.0a0
          - spdlog>=1.11.0,<1.12
    specific:
      - output_types: conda
        matrices:
          - matrix:
              arch: x86_64
            packages:
              # Align nvcomp version with rapids-cmake
              # TODO: not yet available for aarch64 CUDA 12
              - &nvcomp nvcomp==2.6.1
          - matrix:
              arch: aarch64
              cuda: "11.8"
            packages:
              - *nvcomp
  build_wheels:
    common:
      - output_types: pyproject
        packages:
          - wheel
          - setuptools
  build_python_common:
    common:
      - output_types: [conda, requirements, pyproject]
        packages:
          - cython>=0.29,<0.30
          # Hard pin the patch version used during the build. This must be kept
          # in sync with the version pinned in get_arrow.cmake.
          - pyarrow==11.0.0.*
          - numpy>=1.21
  build_python:
    common:
      - output_types: [conda, requirements, pyproject]
        packages:
          - scikit-build>=0.13.1
          - rmm==23.8.*
      - output_types: conda
        packages:
          - &protobuf protobuf>=4.21.6,<4.22
      - output_types: pyproject
        packages:
          - protoc-wheel
  libarrow_run:
    common:
      - output_types: [conda, requirements]
        packages:
          # Allow runtime version to float up to minor version
          - libarrow==11.*
  pyarrow_run:
    common:
      - output_types: [conda, requirements, pyproject]
        packages:
          # Allow runtime version to float up to minor version
          - pyarrow==11.*
  cudatoolkit:
    specific:
      - output_types: conda
        matrices:
          - matrix:
              cuda: "12.0"
            packages:
              - cuda-version=12.0
              - cuda-cudart-dev
              - cuda-nvrtc-dev
              - libcurand-dev
          - matrix:
              cuda: "11.8"
            packages:
              - cuda-version=11.8
              - cudatoolkit
              - libcurand-dev=10.3.0.86
              - libcurand=10.3.0.86
          - matrix:
              cuda: "11.5"
            packages:
              - cuda-version=11.5
              - cudatoolkit
                # Can't hard pin the version since 11.x is missing many
                # packages for specific versions
              - libcurand-dev>=10.2.6.48,<=10.2.7.107
              - libcurand>=10.2.6.48,<=10.2.7.107
          - matrix:
              cuda: "11.4"
            packages:
              - cuda-version=11.4
              - cudatoolkit
              - &libcurand_dev114 libcurand-dev>=10.2.5.43,<=10.2.5.120
              - &libcurand114 libcurand>=10.2.5.43,<=10.2.5.120
          - matrix:
              cuda: "11.2"
            packages:
              - cuda-version=11.2
              - cudatoolkit
                # The NVIDIA channel doesn't publish pkgs older than 11.4 for
                # these libs, so 11.2 uses 11.4 packages (the oldest
                # available).
              - *libcurand_dev114
              - *libcurand114
      - output_types: conda
        matrices:
          - matrix:
              cuda: "12.0"
              arch: x86_64
            packages:
              - libcufile-dev
          - matrix:
              cuda: "11.8"
              arch: x86_64
            packages:
              - libcufile=1.4.0.31
              - libcufile-dev=1.4.0.31
          - matrix:
              cuda: "11.5"
              arch: x86_64
            packages:
              - libcufile>=1.1.0.37,<=1.1.1.25
              - libcufile-dev>=1.1.0.37,<=1.1.1.25
          - matrix:
              cuda: "11.4"
              arch: x86_64
            packages:
              - &libcufile_114 libcufile>=1.0.0.82,<=1.0.2.10
              - &libcufile_dev114 libcufile-dev>=1.0.0.82,<=1.0.2.10
          - matrix:
              cuda: "11.2"
              arch: x86_64
            packages:
              # The NVIDIA channel doesn't publish pkgs older than 11.4 for these libs,
              # so 11.2 uses 11.4 packages (the oldest available).
              - *libcufile_114
              - *libcufile_dev114
          # Fallback matrix for aarch64, which doesn't support libcufile.
          - matrix:
            packages:
  develop:
    common:
      - output_types: [conda, requirements]
        packages:
          - pre-commit
      - output_types: conda
        packages:
          - doxygen=1.8.20 # pre-commit hook needs a specific version.
  docs:
    common:
      - output_types: [conda]
        packages:
          - doxygen=1.8.20
          - myst-nb
          - nbsphinx
          - numpydoc
          - pandoc
          - pydata-sphinx-theme
          - sphinx
          - sphinx-autobuild
          - sphinx-copybutton
          - sphinx-markdown-tables
          - sphinxcontrib-websupport
  notebooks:
    common:
      - output_types: [conda, requirements]
        packages:
          - ipython
          - notebook
          - scipy
  py_version:
    specific:
      - output_types: conda
        matrices:
          - matrix:
              py: "3.9"
            packages:
              - python=3.9
          - matrix:
              py: "3.10"
            packages:
              - python=3.10
          - matrix:
            packages:
              - python>=3.9,<3.11
  run_common:
    common:
      - output_types: [conda, requirements, pyproject]
        packages:
          - fsspec>=0.6.0
          - numpy>=1.21
          - pandas>=1.3,<1.6.0dev0
  run_cudf:
    common:
      - output_types: [conda, requirements, pyproject]
        packages:
          - cachetools
          - &numba numba>=0.57
          - nvtx>=0.2.1
          - packaging
<<<<<<< HEAD
          - rmm==23.8.*
          - typing_extensions
=======
          - rmm==23.6.*
          - typing_extensions>=4.0.0
>>>>>>> 335fcd13
          - *protobuf
      - output_types: conda
        packages:
          - cubinlinker
          - cupy>=12.0.0
          - pip
          - pip:
              - git+https://github.com/python-streamz/streamz.git@master
          - ptxcompiler
      - output_types: requirements
        packages:
          # pip recognizes the index as a global option for the requirements.txt file
          # This index is needed for rmm, cubinlinker, ptxcompiler.
          - --extra-index-url=https://pypi.ngc.nvidia.com
          - cubinlinker-cu11
          - git+https://github.com/python-streamz/streamz.git@master
          - ptxcompiler-cu11
          - &cupy_pip cupy-cuda11x>=12.0.0
      - output_types: pyproject
        packages:
          - cubinlinker
          - *cupy_pip
          - ptxcompiler
    specific:
      - output_types: [conda, requirements, pyproject]
        matrices:
          - matrix:
              cuda: "12.0"
            packages:
              - cuda-python>=12.0,<13.0a0
          - matrix: # All CUDA 11 versions
            packages:
              - cuda-python>=11.7.1,<12.0a0
  run_dask_cudf:
    common:
      - output_types: [conda, requirements, pyproject]
        packages:
          - dask>=2023.5.1
          - distributed>=2023.5.1
      - output_types: conda
        packages:
          - cupy>=12.0.0
          - dask-core>=2023.5.1  # dask-core in conda is the actual package & dask is the meta package
      - output_types: pyproject
        packages:
          - &cudf cudf==23.8.*
          - *cupy_pip
  run_cudf_kafka:
    common:
      - output_types: [requirements, pyproject]
        packages:
          - *cudf
  run_custreamz:
    common:
      - output_types: conda
        packages:
          - python-confluent-kafka>=1.9.0,<1.10.0a0
      - output_types: [conda, requirements, pyproject]
        packages:
          - streamz
      - output_types: [requirements, pyproject]
        packages:
          - confluent-kafka>=1.9.0,<1.10.0a0
          - *cudf
          - cudf_kafka==23.8.*
  test_cpp:
    common:
      - output_types: conda
        packages:
          - *cmake_ver
          - *gbench
          - *gtest
          - *gmock
    specific:
      - output_types: conda
        matrices:
          - matrix:
              cuda: "12.0"
            packages:
              - cuda-version=12.0
              - cuda-sanitizer-api
          - matrix:
              cuda: "11.8"
            packages:
              - cuda-sanitizer-api=11.8.86
          - matrix:
            packages:
  test_java:
    common:
      - output_types: conda
        packages:
          - *cmake_ver
          - maven
          - openjdk=8.*
    specific:
      - output_types: conda
        matrices:
          - matrix:
              cuda: "12.0"
            packages:
              - cuda-version=12.0
              - cuda-nvtx
          - matrix:
              cuda: "11.8"
            packages:
              - cuda-nvtx=11.8
          - matrix:
              cuda: "11.5"
            packages:
              - cuda-nvtx=11.5
  test_python_common:
    common:
      - output_types: [conda, requirements, pyproject]
        packages:
          - pytest
          - pytest-cov
          - pytest-xdist
  test_python_cudf:
    common:
      - output_types: [conda, requirements, pyproject]
        packages:
          - fastavro>=0.22.9
          - hypothesis
          - mimesis>=4.1.0
          - pyorc
          - pytest-benchmark
          - pytest-cases
          - python-snappy>=0.6.0
          - scipy
      - output_types: conda
        packages:
          - aiobotocore>=2.2.0
          - boto3>=1.21.21
          - botocore>=1.24.21
          - msgpack-python
          - moto>=4.0.8
          - s3fs>=2022.3.0
      - output_types: pyproject
        packages:
          - msgpack
          - &tokenizers tokenizers==0.13.1
          - &transformers transformers==4.24.0
          - tzdata
    specific:
      - output_types: conda
        matrices:
          - matrix:
              arch: x86_64
            packages:
              # Currently, CUDA builds of pytorch do not exist for aarch64. We require
              # version <1.12.0 because newer versions use nvidia::cuda-toolkit.
              - pytorch<1.12.0
              # We only install these on x86_64 to avoid pulling pytorch as a
              # dependency of transformers.
              - *tokenizers
              - *transformers
          - matrix:
            packages:
  test_python_dask_cudf:
    common:
      - output_types: [conda, requirements, pyproject]
        packages:
          - dask-cuda==23.8.*
          - *numba<|MERGE_RESOLUTION|>--- conflicted
+++ resolved
@@ -419,13 +419,8 @@
           - &numba numba>=0.57
           - nvtx>=0.2.1
           - packaging
-<<<<<<< HEAD
           - rmm==23.8.*
-          - typing_extensions
-=======
-          - rmm==23.6.*
           - typing_extensions>=4.0.0
->>>>>>> 335fcd13
           - *protobuf
       - output_types: conda
         packages:

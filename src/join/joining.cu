/*
 * Copyright (c) 2017, NVIDIA CORPORATION.
 *
 * Licensed under the Apache License, Version 2.0 (the "License");
 * you may not use this file except in compliance with the License.
 * You may obtain a copy of the License at
 *
 *     http://www.apache.org/licenses/LICENSE-2.0
 *
 * Unless required by applicable law or agreed to in writing, software
 * distributed under the License is distributed on an "AS IS" BASIS,
 * WITHOUT WARRANTIES OR CONDITIONS OF ANY KIND, either express or implied.
 * See the License for the specific language governing permissions and
 * limitations under the License.
 */


#include <gdf/gdf.h>
#include <gdf/errorutils.h>
#include <limits>
#include <set>
#include <vector>

#include "joining.h"
#include "../gdf_table.cuh"
#include "../nvtx_utils.h"



using namespace mgpu;

template <typename T>
void dump_mem(const char name[], const mem_t<T> & mem) {

    auto data = from_mem(mem);
    std::cout << name << " = " ;
    for (int i=0; i < data.size(); ++i) {
        std::cout << data[i] << ", ";
    }
    std::cout << "\n";
}


// Size limit due to use of int32 as join output.
// FIXME: upgrade to 64-bit
using output_index_type = int;
constexpr output_index_type MAX_JOIN_SIZE{std::numeric_limits<output_index_type>::max()};

// TODO This macro stuff will go away once Outer join is implemented
#define DEF_JOIN(Fn, T, Joiner)                                             \
gdf_error gdf_##Fn(gdf_column *leftcol, gdf_column *rightcol,               \
                   gdf_column *left_result, gdf_column *right_result) {     \
    using namespace mgpu;                                                   \
    if ( leftcol->dtype != rightcol->dtype) return GDF_UNSUPPORTED_DTYPE;   \
    if ( leftcol->size >= MAX_JOIN_SIZE ) return GDF_COLUMN_SIZE_TOO_BIG;   \
    if ( rightcol->size >= MAX_JOIN_SIZE ) return GDF_COLUMN_SIZE_TOO_BIG;  \
    rmm_mgpu_context_t context;                                             \
    auto output = Joiner((T*)leftcol->data, leftcol->size,                  \
                                (T*)rightcol->data, rightcol->size,         \
                                less_t<T>(), context);                      \
    *left_result = output.first;                                            \
    *right_result = output.second;                                          \
    CUDA_CHECK_LAST();                                                      \
    return GDF_SUCCESS;                                                     \
}

#define DEF_JOIN_GENERIC(Fn)                                                            \
gdf_error gdf_##Fn##_generic(gdf_column *leftcol, gdf_column * rightcol,                \
                             gdf_column *l_result, gdf_column *r_result) {              \
    switch ( leftcol->dtype ){                                                          \
    case GDF_INT8:      return gdf_##Fn##_i8 (leftcol, rightcol, l_result, r_result);   \
    case GDF_INT16:     return gdf_##Fn##_i16(leftcol, rightcol, l_result, r_result);   \
    case GDF_INT32:     return gdf_##Fn##_i32(leftcol, rightcol, l_result, r_result);   \
    case GDF_INT64:     return gdf_##Fn##_i64(leftcol, rightcol, l_result, r_result);   \
    case GDF_FLOAT32:   return gdf_##Fn##_f32(leftcol, rightcol, l_result, r_result);   \
    case GDF_FLOAT64:   return gdf_##Fn##_f64(leftcol, rightcol, l_result, r_result);   \
    case GDF_DATE32:    return gdf_##Fn##_i32(leftcol, rightcol, l_result, r_result);   \
    case GDF_DATE64:    return gdf_##Fn##_i64(leftcol, rightcol, l_result, r_result);   \
    case GDF_TIMESTAMP: return gdf_##Fn##_i64(leftcol, rightcol, l_result, r_result);   \
    default: return GDF_UNSUPPORTED_DTYPE;                                              \
    }                                                                                   \
}

#define DEF_OUTER_JOIN(Fn, T) DEF_JOIN(outer_join_ ## Fn, T, outer_join)
DEF_JOIN_GENERIC(outer_join)
DEF_OUTER_JOIN(i8,  int8_t)
DEF_OUTER_JOIN(i16, int16_t)
DEF_OUTER_JOIN(i32, int32_t)
DEF_OUTER_JOIN(i64, int64_t)
DEF_OUTER_JOIN(f32, int32_t)
DEF_OUTER_JOIN(f64, int64_t)

/* --------------------------------------------------------------------------*/
/** 
 * @Synopsis Computes the Join result between two tables using the hash-based implementation. 
 * 
 * @Param num_cols The number of columns to join
 * @Param leftcol The left set of columns to join
 * @Param rightcol The right set of columns to join
 * @Param out_result The result of the join operation. The first n/2 elements of the
   output are the left indices, the last n/2 elements of the output are the right indices.
   @tparam join_type The type of join to be performed
 * 
 * @Returns Upon successful computation, returns GDF_SUCCESS. Otherwise returns appropriate error code 
 */
/* ----------------------------------------------------------------------------*/
template <JoinType join_type, 
          typename size_type>
gdf_error hash_join(size_type num_cols, gdf_column **leftcol, gdf_column **rightcol,
                    gdf_column *l_result, gdf_column *r_result)
{
  // Wrap the set of gdf_columns in a gdf_table class
  std::unique_ptr< gdf_table<size_type> > left_table(new gdf_table<size_type>(num_cols, leftcol));
  std::unique_ptr< gdf_table<size_type> > right_table(new gdf_table<size_type>(num_cols, rightcol));

<<<<<<< HEAD
  rmm_mgpu_context_t context(false);

=======
>>>>>>> ce672bc8
  return join_hash<join_type, output_index_type>(*left_table, 
                                                        *right_table, 
                                                        l_result, 
                                                        r_result);
}

template <JoinType join_type>
struct SortJoin {
template<typename launch_arg_t = mgpu::empty_t,
  typename a_it, typename b_it, typename comp_t>
    std::pair<gdf_column, gdf_column>
    operator()(a_it a, int a_count, b_it b, int b_count,
               comp_t comp, context_t& context) {
        return std::pair<gdf_column, gdf_column>();
    }
};

template <>
struct SortJoin<JoinType::INNER_JOIN> {
template<typename launch_arg_t = mgpu::empty_t,
  typename a_it, typename b_it, typename comp_t>
    std::pair<gdf_column, gdf_column>
    operator()(a_it a, int a_count, b_it b, int b_count,
               comp_t comp, context_t& context) {
        return inner_join(a, a_count, b, b_count, comp, context);
    }
};

template <>
struct SortJoin<JoinType::LEFT_JOIN> {
  template<typename launch_arg_t = mgpu::empty_t,
    typename a_it, typename b_it, typename comp_t>
    std::pair<gdf_column, gdf_column>
    operator()(a_it a, int a_count, b_it b, int b_count,
               comp_t comp, context_t& context) {
        return left_join(a, a_count, b, b_count, comp, context);
      }
};

template <JoinType join_type, typename T>
gdf_error sort_join_typed(gdf_column *leftcol, gdf_column *rightcol,
                          gdf_column *left_result, gdf_column *right_result,
                          gdf_context *ctxt) 
{
  using namespace mgpu;
  gdf_error err = GDF_SUCCESS;

  rmm_mgpu_context_t context(false);
  SortJoin<join_type> sort_based_join;
  auto output = sort_based_join(static_cast<T*>(leftcol->data), leftcol->size,
                                       static_cast<T*>(rightcol->data), rightcol->size,
                                       less_t<T>(), context);
  *left_result = output.first;
  *right_result = output.second;
  CUDA_CHECK_LAST();

  return err;
}

/* --------------------------------------------------------------------------*/
/** 
 * @Synopsis  Computes the join operation between a single left and single right column
 using the sort based implementation.
 * 
 * @Param leftcol The left column to join
 * @Param rightcol The right column to join
 * @Param out_result The output of the join operation
 * @Param ctxt Structure that determines various run parameters, such as if the inputs
 are already sorted.
   @tparama join_type The type of join to perform
 * 
 * @Returns GDF_SUCCESS upon succesful completion of the join, otherwise returns 
 appropriate error code.
 */
/* ----------------------------------------------------------------------------*/
template <JoinType join_type>
gdf_error sort_join(gdf_column *leftcol, gdf_column *rightcol,
                    gdf_column *l_result, gdf_column *r_result,
                    gdf_context *ctxt)
{

  if(GDF_SORT != ctxt->flag_method) return GDF_INVALID_API_CALL;

  switch ( leftcol->dtype ){
    case GDF_INT8:      return sort_join_typed<join_type, int8_t>(leftcol, rightcol, l_result, r_result, ctxt);
    case GDF_INT16:     return sort_join_typed<join_type,int16_t>(leftcol, rightcol, l_result, r_result, ctxt);
    case GDF_INT32:     return sort_join_typed<join_type,int32_t>(leftcol, rightcol, l_result, r_result, ctxt);
    case GDF_INT64:     return sort_join_typed<join_type,int64_t>(leftcol, rightcol, l_result, r_result, ctxt);
    case GDF_FLOAT32:   return sort_join_typed<join_type,int32_t>(leftcol, rightcol, l_result, r_result, ctxt);
    case GDF_FLOAT64:   return sort_join_typed<join_type,int64_t>(leftcol, rightcol, l_result, r_result, ctxt);
    case GDF_DATE32:    return sort_join_typed<join_type,int32_t>(leftcol, rightcol, l_result, r_result, ctxt);
    case GDF_DATE64:    return sort_join_typed<join_type,int64_t>(leftcol, rightcol, l_result, r_result, ctxt);
    case GDF_TIMESTAMP: return sort_join_typed<join_type,int64_t>(leftcol, rightcol, l_result, r_result, ctxt);
    default: return GDF_UNSUPPORTED_DTYPE;
  }
}

template
gdf_error sort_join<JoinType::INNER_JOIN>(gdf_column *leftcol, gdf_column *rightcol,
                                          gdf_column *l_result, gdf_column *r_result,
                                          gdf_context *ctxt);
template
gdf_error sort_join<JoinType::LEFT_JOIN>(gdf_column *leftcol, gdf_column *rightcol,
                                         gdf_column *l_result, gdf_column *r_result,
                                         gdf_context *ctxt);

/* --------------------------------------------------------------------------*/
/** 
 * @Synopsis  Computes the join operation between two sets of columns
 * 
 * @Param num_cols The number of columns to join
 * @Param leftcol The left set of columns to join
 * @Param rightcol The right set of columns to join
 * @Param out_result The result of the join operation. The output is structured such that
 * the pair (i, i + output_size/2) is the (left, right) index of matching rows.
 * @Param join_context A structure that determines various run parameters, such as
   whether to perform a hash or sort based join
 * @tparam join_type The type of join to be performed
 * 
 * @Returns GDF_SUCCESS upon succesfull compute, otherwise returns appropriate error code
 */
/* ----------------------------------------------------------------------------*/
template <JoinType join_type>
gdf_error join_call( int num_cols, gdf_column **leftcol, gdf_column **rightcol,
                     gdf_column *left_result, gdf_column *right_result,
                     gdf_context *join_context)
{



  if( (0 == num_cols) || (nullptr == leftcol) || (nullptr == rightcol))
    return GDF_DATASET_EMPTY;

  if(nullptr == join_context)
    return GDF_INVALID_API_CALL;

  const auto left_col_size = leftcol[0]->size;
  const auto right_col_size = rightcol[0]->size;
  
  // Check that the number of rows does not exceed the maximum
  if(left_col_size >= MAX_JOIN_SIZE) return GDF_COLUMN_SIZE_TOO_BIG;
  if(right_col_size >= MAX_JOIN_SIZE) return GDF_COLUMN_SIZE_TOO_BIG;

  // If both frames are empty, return immediately
  if((0 == left_col_size ) && (0 == right_col_size)) {
    return GDF_SUCCESS;
  }

  // If left join and the left table is empty, return immediately
  if( (JoinType::LEFT_JOIN == join_type) && (0 == left_col_size)){
    return GDF_SUCCESS;
  }

  // If Inner Join and either table is empty, return immediately
  if( (JoinType::INNER_JOIN == join_type) && 
      ((0 == left_col_size) || (0 == right_col_size)) ){
    return GDF_SUCCESS;
  }

  // check that the columns data are not null, have matching types, 
  // and the same number of rows
  for (int i = 0; i < num_cols; i++) {
    if((right_col_size > 0) && (nullptr == rightcol[i]->data)){
     return GDF_DATASET_EMPTY;
    } 
    if((left_col_size > 0) && (nullptr == leftcol[i]->data)){
     return GDF_DATASET_EMPTY;
    } 
    if(rightcol[i]->dtype != leftcol[i]->dtype) return GDF_JOIN_DTYPE_MISMATCH;
    if(left_col_size != leftcol[i]->size) return GDF_COLUMN_SIZE_MISMATCH;
    if(right_col_size != rightcol[i]->size) return GDF_COLUMN_SIZE_MISMATCH;
  }

  gdf_method join_method = join_context->flag_method; 

  gdf_error gdf_error_code{GDF_SUCCESS};

  PUSH_RANGE("LIBGDF_JOIN", JOIN_COLOR);

  switch(join_method)
  {
    case GDF_HASH:
      {
        gdf_error_code =  hash_join<join_type, int64_t>(num_cols, leftcol, rightcol, left_result, right_result);
        break;
      }
    case GDF_SORT:
      {
        // Sort based joins only support single column joins
        if(1 == num_cols)
        {
          gdf_error_code =  sort_join<join_type>(leftcol[0], rightcol[0], left_result, right_result, join_context);
        }
        else
        {
          gdf_error_code =  GDF_JOIN_TOO_MANY_COLUMNS;
        }

        break;
      }
    default:
      gdf_error_code =  GDF_UNSUPPORTED_METHOD;
  }

  POP_RANGE();

  return gdf_error_code;
}

template <JoinType join_type, typename size_type, typename index_type>
gdf_error construct_join_output_df(
        std::vector<gdf_column*>& ljoincol,
        std::vector<gdf_column*>& rjoincol,
        gdf_column **left_cols, 
        int num_left_cols,
        int left_join_cols[],
        gdf_column **right_cols,
        int num_right_cols,
        int right_join_cols[],
        int num_cols_to_join,
        int result_num_cols,
        gdf_column ** result_cols,
        gdf_column * left_indices,
        gdf_column * right_indices) {

  PUSH_RANGE("LIBGDF_JOIN_OUTPUT", JOIN_COLOR);
    //create left and right input table with columns not joined on
    std::vector<gdf_column*> lnonjoincol;
    std::vector<gdf_column*> rnonjoincol;
    std::set<int> l_join_indices, r_join_indices;
    for (int i = 0; i < num_cols_to_join; ++i) {
        l_join_indices.insert(left_join_cols[i]);
        r_join_indices.insert(right_join_cols[i]);
    }
    for (int i = 0; i < num_left_cols; ++i) {
        if (l_join_indices.find(i) == l_join_indices.end()) {
            lnonjoincol.push_back(left_cols[i]);
        }
    }
    for (int i = 0; i < num_right_cols; ++i) {
        if (r_join_indices.find(i) == r_join_indices.end()) {
            rnonjoincol.push_back(right_cols[i]);
        }
    }
    //TODO : Invalid api

    size_t join_size = left_indices->size;
    int left_table_end = num_left_cols - num_cols_to_join;
    int right_table_begin = num_left_cols;

    //create left and right output column data buffers
    for (int i = 0; i < left_table_end; ++i) {
        gdf_column_view(result_cols[i], nullptr, nullptr, join_size, lnonjoincol[i]->dtype);
        int col_width; get_column_byte_width(result_cols[i], &col_width);
        CUDA_TRY( cudaMalloc(&(result_cols[i]->data), col_width * join_size) );
        CUDA_TRY( cudaMalloc(&(result_cols[i]->valid), sizeof(gdf_valid_type)*gdf_get_num_chars_bitmask(join_size)) );
        CUDA_TRY( cudaMemset(result_cols[i]->valid, 0, sizeof(gdf_valid_type)*gdf_get_num_chars_bitmask(join_size)) );
    }
    for (int i = right_table_begin; i < result_num_cols; ++i) {
        gdf_column_view(result_cols[i], nullptr, nullptr, join_size, rnonjoincol[i - right_table_begin]->dtype);
        int col_width; get_column_byte_width(result_cols[i], &col_width);
        CUDA_TRY( cudaMalloc(&(result_cols[i]->data), col_width * join_size) );
        CUDA_TRY( cudaMalloc(&(result_cols[i]->valid), sizeof(gdf_valid_type)*gdf_get_num_chars_bitmask(join_size)) );
        CUDA_TRY( cudaMemset(result_cols[i]->valid, 0, sizeof(gdf_valid_type)*gdf_get_num_chars_bitmask(join_size)) );
    }
    //create joined output column data buffers
    for (int join_index = 0; join_index < num_cols_to_join; ++join_index) {
        int i = left_table_end + join_index;
        gdf_column_view(result_cols[i], nullptr, nullptr, join_size, left_cols[left_join_cols[join_index]]->dtype);
        int col_width; get_column_byte_width(result_cols[i], &col_width);
        CUDA_TRY( cudaMalloc(&(result_cols[i]->data), col_width * join_size) );
        CUDA_TRY( cudaMalloc(&(result_cols[i]->valid), sizeof(gdf_valid_type)*gdf_get_num_chars_bitmask(join_size)) );
        CUDA_TRY( cudaMemset(result_cols[i]->valid, 0, sizeof(gdf_valid_type)*gdf_get_num_chars_bitmask(join_size)) );
    }

    gdf_table<size_type> l_i_table(lnonjoincol.size(), lnonjoincol.data());
    gdf_table<size_type> r_i_table(rnonjoincol.size(), rnonjoincol.data());
    gdf_table<size_type> j_i_table(ljoincol.size(), ljoincol.data());

    gdf_table<size_type> l_table(num_left_cols - num_cols_to_join, result_cols);
    gdf_table<size_type> r_table(num_right_cols - num_cols_to_join, result_cols + right_table_begin);
    gdf_table<size_type> j_table(num_cols_to_join, result_cols + left_table_end);

    gdf_error err{GDF_SUCCESS};
    err = l_i_table.gather(static_cast<index_type*>(left_indices->data),
            l_table, join_type != JoinType::INNER_JOIN);
    if (err != GDF_SUCCESS) { return err; }
    err = r_i_table.gather(static_cast<index_type*>(right_indices->data),
            r_table, join_type != JoinType::INNER_JOIN);
    if (err != GDF_SUCCESS) { return err; }
    err = j_i_table.gather(static_cast<index_type*>(left_indices->data),
            j_table, join_type != JoinType::INNER_JOIN);

	POP_RANGE();
    return err;
}

template <JoinType join_type, typename size_type, typename index_type>
gdf_error join_call_compute_df(
                         gdf_column **left_cols, 
                         int num_left_cols,
                         int left_join_cols[],
                         gdf_column **right_cols,
                         int num_right_cols,
                         int right_join_cols[],
                         int num_cols_to_join,
                         int result_num_cols,
                         gdf_column **result_cols,
                         gdf_column * left_indices,
                         gdf_column * right_indices,
                         gdf_context *join_context) {
    //return error if the inputs are invalid
    if ((left_cols == nullptr)  ||
        (right_cols == nullptr)) { return GDF_DATASET_EMPTY; }

    //check if combined join output is expected
    bool compute_df = (result_cols != nullptr);

    //return error if no output pointers are valid
    if ( ((left_indices == nullptr)||(right_indices == nullptr)) &&
         (!compute_df) ) { return GDF_DATASET_EMPTY; }

    //If index outputs are not requested, create columns to store them
    //for computing combined join output
    gdf_column * left_index_out = left_indices;
    gdf_column * right_index_out = right_indices;

    using gdf_col_pointer = typename std::unique_ptr<gdf_column, std::function<void(gdf_column*)>>;
    auto gdf_col_deleter = [](gdf_column* col){
        col->size = 0;
        if (col->data)  { cudaFree(col->data);  }
        if (col->valid) { cudaFree(col->valid); }
    };
    gdf_col_pointer l_index_temp, r_index_temp;

    if (nullptr == left_indices) {
        l_index_temp = {new gdf_column, gdf_col_deleter};
        left_index_out = l_index_temp.get();
    }

    if (nullptr == right_indices) {
        r_index_temp = {new gdf_column, gdf_col_deleter};
        right_index_out = r_index_temp.get();
    }

    //get column pointers to join on
    std::vector<gdf_column*> ljoincol;
    std::vector<gdf_column*> rjoincol;
    for (int i = 0; i < num_cols_to_join; ++i) {
        ljoincol.push_back(left_cols[ left_join_cols[i] ]);
        rjoincol.push_back(right_cols[ right_join_cols[i] ]);
    }


    gdf_error join_err = join_call<join_type>(num_cols_to_join,
            ljoincol.data(), rjoincol.data(),
            left_index_out, right_index_out,
            join_context);
    //If compute_df is false then left_index_out or right_index_out
    //was not dynamically allocated.
    if ((!compute_df) || (GDF_SUCCESS != join_err)) {
        return join_err;
    }

    gdf_error df_err =
        construct_join_output_df<join_type, size_type, index_type>(
            ljoincol, rjoincol,
            left_cols, num_left_cols, left_join_cols,
            right_cols, num_right_cols, right_join_cols,
            num_cols_to_join, result_num_cols, result_cols,
            left_index_out, right_index_out);

    l_index_temp.reset(nullptr);
    r_index_temp.reset(nullptr);

    CUDA_CHECK_LAST();

    return df_err;
}

gdf_error gdf_left_join(
                         gdf_column **left_cols, 
                         int num_left_cols,
                         int left_join_cols[],
                         gdf_column **right_cols,
                         int num_right_cols,
                         int right_join_cols[],
                         int num_cols_to_join,
                         int result_num_cols,
                         gdf_column **result_cols,
                         gdf_column * left_indices,
                         gdf_column * right_indices,
                         gdf_context *join_context) {
    return join_call_compute_df<JoinType::LEFT_JOIN, int64_t, output_index_type>(
                     left_cols, 
                     num_left_cols,
                     left_join_cols,
                     right_cols,
                     num_right_cols,
                     right_join_cols,
                     num_cols_to_join,
                     result_num_cols,
                     result_cols,
                     left_indices,
                     right_indices,
                     join_context);
}

gdf_error gdf_inner_join(
                         gdf_column **left_cols, 
                         int num_left_cols,
                         int left_join_cols[],
                         gdf_column **right_cols,
                         int num_right_cols,
                         int right_join_cols[],
                         int num_cols_to_join,
                         int result_num_cols,
                         gdf_column **result_cols,
                         gdf_column * left_indices,
                         gdf_column * right_indices,
                         gdf_context *join_context) {
    return join_call_compute_df<JoinType::INNER_JOIN, int64_t, output_index_type>(
                     left_cols, 
                     num_left_cols,
                     left_join_cols,
                     right_cols,
                     num_right_cols,
                     right_join_cols,
                     num_cols_to_join,
                     result_num_cols,
                     result_cols,
                     left_indices,
                     right_indices,
                     join_context);
}<|MERGE_RESOLUTION|>--- conflicted
+++ resolved
@@ -24,6 +24,8 @@
 #include "joining.h"
 #include "../gdf_table.cuh"
 #include "../nvtx_utils.h"
+
+#include "rmm.h"
 
 
 
@@ -113,11 +115,6 @@
   std::unique_ptr< gdf_table<size_type> > left_table(new gdf_table<size_type>(num_cols, leftcol));
   std::unique_ptr< gdf_table<size_type> > right_table(new gdf_table<size_type>(num_cols, rightcol));
 
-<<<<<<< HEAD
-  rmm_mgpu_context_t context(false);
-
-=======
->>>>>>> ce672bc8
   return join_hash<join_type, output_index_type>(*left_table, 
                                                         *right_table, 
                                                         l_result, 
@@ -372,15 +369,15 @@
     for (int i = 0; i < left_table_end; ++i) {
         gdf_column_view(result_cols[i], nullptr, nullptr, join_size, lnonjoincol[i]->dtype);
         int col_width; get_column_byte_width(result_cols[i], &col_width);
-        CUDA_TRY( cudaMalloc(&(result_cols[i]->data), col_width * join_size) );
-        CUDA_TRY( cudaMalloc(&(result_cols[i]->valid), sizeof(gdf_valid_type)*gdf_get_num_chars_bitmask(join_size)) );
+        RMM_TRY( rmmAlloc((void**)&(result_cols[i]->data), col_width * join_size, 0) ); // TODO: non-default stream?
+        RMM_TRY( rmmAlloc((void**)&(result_cols[i]->valid), sizeof(gdf_valid_type)*gdf_get_num_chars_bitmask(join_size), 0) );
         CUDA_TRY( cudaMemset(result_cols[i]->valid, 0, sizeof(gdf_valid_type)*gdf_get_num_chars_bitmask(join_size)) );
     }
     for (int i = right_table_begin; i < result_num_cols; ++i) {
         gdf_column_view(result_cols[i], nullptr, nullptr, join_size, rnonjoincol[i - right_table_begin]->dtype);
         int col_width; get_column_byte_width(result_cols[i], &col_width);
-        CUDA_TRY( cudaMalloc(&(result_cols[i]->data), col_width * join_size) );
-        CUDA_TRY( cudaMalloc(&(result_cols[i]->valid), sizeof(gdf_valid_type)*gdf_get_num_chars_bitmask(join_size)) );
+        RMM_TRY( rmmAlloc((void**)&(result_cols[i]->data), col_width * join_size, 0) ); // TODO: non-default stream?
+        RMM_TRY( rmmAlloc((void**)&(result_cols[i]->valid), sizeof(gdf_valid_type)*gdf_get_num_chars_bitmask(join_size), 0) );
         CUDA_TRY( cudaMemset(result_cols[i]->valid, 0, sizeof(gdf_valid_type)*gdf_get_num_chars_bitmask(join_size)) );
     }
     //create joined output column data buffers
@@ -388,8 +385,8 @@
         int i = left_table_end + join_index;
         gdf_column_view(result_cols[i], nullptr, nullptr, join_size, left_cols[left_join_cols[join_index]]->dtype);
         int col_width; get_column_byte_width(result_cols[i], &col_width);
-        CUDA_TRY( cudaMalloc(&(result_cols[i]->data), col_width * join_size) );
-        CUDA_TRY( cudaMalloc(&(result_cols[i]->valid), sizeof(gdf_valid_type)*gdf_get_num_chars_bitmask(join_size)) );
+        RMM_TRY( rmmAlloc((void**)&(result_cols[i]->data), col_width * join_size, 0) ); // TODO: non-default stream?
+        RMM_TRY( rmmAlloc((void**)&(result_cols[i]->valid), sizeof(gdf_valid_type)*gdf_get_num_chars_bitmask(join_size), 0) );
         CUDA_TRY( cudaMemset(result_cols[i]->valid, 0, sizeof(gdf_valid_type)*gdf_get_num_chars_bitmask(join_size)) );
     }
 

--- conflicted
+++ resolved
@@ -66,11 +66,8 @@
 - PR #2878 Use upstream merge code in dask_cudf
 - PR #3231 Add `column::release()` to give up ownership of contents.
 - PR #3157 Use enum class rather than enum for mask_allocation_policy
-<<<<<<< HEAD
 - PR #3245 Move binaryop files to legacy
-=======
 - PR #3241 Move stream_compaction files to legacy
->>>>>>> 0de5fb08
 
 ## Bug Fixes
 

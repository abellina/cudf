--- conflicted
+++ resolved
@@ -3,12 +3,8 @@
 ## New Features
 
 - PR #1524 Add GPU-accelerated JSON Lines parser with limited feature set
-<<<<<<< HEAD
 - PR #1569 Add support for Json objects to the JSON Lines reader
 - PR #1622 Add Series.loc
-=======
-- PR #1569 Add support for JSON objects to the JSON Lines reader
->>>>>>> b3f17e17
 - PR #1654 Add cudf::apply_boolean_mask: faster replacement for gdf_apply_stencil
 - PR #1487 cython gather/scatter
 - PR #1310 Implemented the slice/split functionality.

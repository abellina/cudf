# cuDF 0.11.0 (Date TBD)

## New Features

- PR #2930 JSON Reader: Support ARROW_RANDOM_FILE input
- PR #2987 Add `inplace` arg to `DataFrame.reset_index` and `Series`
- PR #3129 Add strings column factory from `std::vector`s
- PR #3054 Add parquet reader support for decimal data types
- PR #3025 Move search files to legacy
- PR #3094 Adding `any` and `all` support from libcudf


## Improvements

- PR #2904 Move gpu decompressors to cudf::io namespace
- PR #2977 Moved old C++ test utilities to legacy directory.
- PR #2965 Fix slow orc reader perf with large uncompressed blocks
- PR #2995 Move JIT type utilities to legacy directory
- PR #2927 Add ``Table`` and ``TableView`` extension classes that wrap legacy cudf::table
- PR #3005 Renames `cudf::exp` namespace to `cudf::experimental`
- PR #3008 Make safe versions of `is_null` and `is_valid` in `column_device_view`
- PR #3027 Move copying.hpp and related source to legacy folder
- PR #3014 Snappy decompression optimizations
- PR #3032 Use `asarray` to coerce indices to a NumPy array
- PR #2996 IO Readers: Replace `cuio::device_buffer` with `rmm::device_buffer`
- PR #3092 Implicitly init RMM if Java allocates before init
- PR #3029 Update gdf_ numeric types with stdint and move to cudf namespace
- PR #3070 Move functions.h and related source to legacy
- PR #2951 Allow set_index to handle a list of column names
- PR #3067 Java method to return size of device memory buffer
- PR #3083 Improved some binary operation tests to include null testing.
- PR #3071 Move cuIO to legacy
- PR #3126 Round 2 of snappy decompression optimizations
- PR #3128 Support MultiIndex in DataFrame.join

## Bug Fixes

<<<<<<< HEAD
- PR #3012 replacing instances of `to_gpu_array` with `mem`
=======
- PR #3048 Support for zero columned tables
- PR #3030 Fix snappy decoding regression in PR #3014
- PR #3041 Fixed exp to experimental namespace name change issue
- PR #3060 Move copying.hpp includes to legacy
- PR #3141 Java fix for relocated IO headers

>>>>>>> 7cff6cc2

# cuDF 0.10.0 (Date TBD)

## New Features

- PR #2423 Added `groupby.quantile()`
- PR #2522 Add Java bindings for NVStrings backed upper and lower case mutators
- PR #2605 Added Sort based groupby in libcudf
- PR #2607 Add Java bindings for parsing JSON
- PR #2629 Add dropna= parameter to groupby
- PR #2585 ORC & Parquet Readers: Remove millisecond timestamp restriction
- PR #2507 Add GPU-accelerated ORC Writer
- PR #2559 Add Series.tolist()
- PR #2653 Add Java bindings for rolling window operations
- PR #2480 Merge `custreamz` codebase into `cudf` repo
- PR #2674 Add __contains__ for Index/Series/Column
- PR #2635 Add support to read from remote and cloud sources like s3, gcs, hdfs
- PR #2722 Add Java bindings for NVTX ranges
- PR #2702 Add make_bool to dataset generation functions
- PR #2394 Move `rapidsai/custrings` into `cudf`
- PR #2734 Final sync of custrings source into cudf
- PR #2724 Add libcudf support for __contains__
- PR #2777 Add python bindings for porter stemmer measure functionality
- PR #2781 Add issorted to is_monotonic
- PR #2685 Add cudf::scatter_to_tables and cython binding
- PR #2743 Add Java bindings for NVStrings timestamp2long as part of String ColumnVector casting
- PR #2785 Add nvstrings Python docs
- PR #2786 Add benchmarks option to root build.sh
- PR #2802 Add `cudf::repeat()` and `cudf.Series.repeat()`
- PR #2773 Add Fisher's unbiased kurtosis and skew for Series/DataFrame
- PR #2748 Parquet Reader: Add option to specify loading of PANDAS index
- PR #2807 Add scatter_by_map to DataFrame python API
- PR #2836 Add nvstrings.code_points method
- PR #2844 Add Series/DataFrame notnull
- PR #2858 Add GTest type list utilities
- PR #2870 Add support for grouping by Series of arbitrary length
- PR #2719 Series covariance and Pearson correlation
- PR #2207 Beginning of libcudf overhaul: introduce new column and table types
- PR #2869 Add `cudf.CategoricalDtype`
- PR #2838 CSV Reader: Support ARROW_RANDOM_FILE input
- PR #2655 CuPy-based Series and Dataframe .values property
- PR #2803 Added `edit_distance_matrix()` function to calculate pairwise edit distance for each string on a given nvstrings object.
- PR #2811 Start of cudf strings column work based on 2207
- PR #2872 Add Java pinned memory pool allocator
- PR #2969 Add findAndReplaceAll to ColumnVector
- PR #2814 Add Datetimeindex.weekday
- PR #2999 Add timestamp conversion support for string categories
- PR #2918 Add cudf::column timestamp wrapper types

## Improvements

- PR #2578 Update legacy_groupby to use libcudf group_by_without_aggregation
- PR #2581 Removed `managed` allocator from hash map classes.
- PR #2571 Remove unnecessary managed memory from gdf_column_concat
- PR #2648 Cython/Python reorg
- PR #2588 Update Series.append documentation
- PR #2632 Replace dask-cudf set_index code with upstream
- PR #2682 Add cudf.set_allocator() function for easier allocator init
- PR #2642 Improve null printing and testing
- PR #2747 Add missing Cython headers / cudftestutil lib to conda package for cuspatial build
- PR #2706 Compute CSV format in device code to speedup performance
- PR #2673 Add support for np.longlong type
- PR #2703 move dask serialization dispatch into cudf
- PR #2728 Add YYMMDD to version tag for nightly conda packages
- PR #2729 Handle file-handle input in to_csv
- PR #2741 CSV Reader: Move kernel functions into its own file
- PR #2766 Improve nvstrings python cmake flexibility
- PR #2756 Add out_time_unit option to csv reader, support timestamp resolutions
- PR #2771 Stopgap alias for to_gpu_matrix()
- PR #2783 Support mapping input columns to function arguments in apply kernels
- PR #2645 libcudf unique_count for Series.nunique
- PR #2817 Dask-cudf: `read_parquet` support for remote filesystems
- PR #2823 improve java data movement debugging
- PR #2806 CSV Reader: Clean-up row offset operations
- PR #2640 Add dask wait/persist exmaple to 10 minute guide
- PR #2828 Optimizations of kernel launch configuration for `DataFrame.apply_rows` and `DataFrame.apply_chunks`
- PR #2831 Add `column` argument to `DataFrame.drop`
- PR #2775 Various optimizations to improve __getitem__ and __setitem__ performance
- PR #2810 cudf::allocate_like can optionally always allocate a mask.
- PR #2833 Parquet reader: align page data allocation sizes to 4-bytes to satisfy cuda-memcheck
- PR #2832 Using the new Python bindings for UCX
- PR #2856 Update group_split_cudf to use scatter_by_map
- PR #2890 Optionally keep serialized table data on the host.
- PR #2778 Doc: Updated and fixed some docstrings that were formatted incorrectly.
- PR #2830 Use YYMMDD tag in custreamz nightly build
- PR #2875 Java: Remove synchronized from register methods in MemoryCleaner
- PR #2887 Minor snappy decompression optimization
- PR #2899 Use new RMM API based on Cython
- PR #2788 Guide to Python UDFs
- PR #2919 Change java API to use operators in groupby namespace
- PR #2909 CSV Reader: Avoid row offsets host vector default init

## Bug Fixes

- PR #2584 ORC Reader: fix parsing of `DECIMAL` index positions
- PR #2619 Fix groupby serialization/deserialization
- PR #2614 Update Java version to match
- PR #2601 Fixes nlargest(1) issue in Series and Dataframe
- PR #2610 Fix a bug in index serialization (properly pass DeviceNDArray)
- PR #2621 Fixes the floordiv issue of not promoting float type when rhs is 0
- PR #2611 Types Test: fix static casting from negative int to string
- PR #2618 IO Readers: Fix datasource memory map failure for multiple reads
- PR #2628 groupby_without_aggregation non-nullable input table produces non-nullable output
- PR #2615 fix string category partitioning in java API
- PR #2641 fix string category and timeunit concat in the java API
- PR #2649 Fix groupby issue resulting from column_empty bug
- PR #2658 Fix astype() for null categorical columns
- PR #2660 fix column string category and timeunit concat in the java API
- PR #2664 ORC reader: fix `skip_rows` larger than first stripe
- PR #2654 Allow Java gdfOrderBy to work with string categories
- PR #2669 AVRO reader: fix non-deterministic output
- PR #2668 Update Java bindings to specify timestamp units for ORC and Parquet readers
- PR #2679 AVRO reader: fix cuda errors when decoding compressed streams
- PR #2692 Add concatenation for data-frame with different headers (empty and non-empty)
- PR #2651 Remove nvidia driver installation from ci/cpu/build.sh
- PR #2697 Ensure csv reader sets datetime column time units
- PR #2698 Return RangeIndex from contiguous slice of RangeIndex
- PR #2672 Fix null and integer handling in round
- PR #2704 Parquet Reader: Fix crash when loading string column with nulls
- PR #2725 Fix Jitify issue with running on Turing using CUDA version < 10
- PR #2731 Fix building of benchmarks
- PR #2738 Fix java to find new NVStrings locations
- PR #2736 Pin Jitify branch to v0.10 version
- PR #2742 IO Readers: Fix possible silent failures when creating `NvStrings` instance
- PR #2753 Fix java quantile API calls
- PR #2762 Fix validity processing for time in java
- PR #2796 Fix handling string slicing and other nvstrings delegated methods with dask
- PR #2769 Fix link to API docs in README.md
- PR #2772 Handle multiindex pandas Series #2772
- PR #2749 Fix apply_rows/apply_chunks pessimistic null mask to use in_cols null masks only
- PR #2752 CSV Reader: Fix exception when there's no rows to process
- PR #2716 Added Exception for `StringMethods` in string methods
- PR #2787 Fix Broadcasting `None` to `cudf-series`
- PR #2794 Fix async race in NVCategory::get_value and get_value_bounds
- PR #2795 Fix java build/cast error
- PR #2496 Fix improper merge of two dataframes when names differ
- PR #2824 Fix issue with incorrect result when Numeric Series replace is called several times
- PR #2751 Replace value with null
- PR #2765 Fix Java inequality comparisons for string category
- PR #2818 Fix java join API to use new C++ join API
- PR #2841 Fix nvstrings.slice and slice_from for range (0,0)
- PR #2837 Fix join benchmark
- PR #2809 Add hash_df and group_split dispatch functions for dask
- PR #2843 Parquet reader: fix skip_rows when not aligned with page or row_group boundaries
- PR #2851 Deleted existing dask-cudf/record.txt
- PR #2854 Fix column creation from ephemeral objects exposing __cuda_array_interface__
- PR #2860 Fix boolean indexing when the result is a single row
- PR #2859 Fix tail method issue for string columns
- PR #2852 Fixed `cumsum()` and `cumprod()` on boolean series.
- PR #2865 DaskIO: Fix `read_csv` and `read_orc` when input is list of files
- PR #2750 Fixed casting values to cudf::bool8 so non-zero values always cast to true
- PR #2873 Fixed dask_cudf read_partition bug by generating ParquetDatasetPiece
- PR #2850 Fixes dask_cudf.read_parquet on partitioned datasets
- PR #2896 Properly handle `axis` string keywords in `concat`
- PR #2926 Update rounding algorithm to avoid using fmod
- PR #2968 Fix Java dependency loading when using NVTX
- PR #2963 Fix ORC writer uncompressed block indexing
- PR #2928 CSV Reader: Fix using `byte_range` for large datasets
- PR #2983 Fix sm_70+ race condition in gpu_unsnap
- PR #2964 ORC Writer: Segfault when writing mixed numeric and string columns
- PR #3007 Java: Remove unit test that frees RMM invalid pointer
- PR #3009 Fix orc reader RLEv2 patch position regression from PR #2507
- PR #3002 Fix CUDA invalid configuration errors reported after loading an ORC file without data
- PR #3035 Update update-version.sh for new docs locations
- PR #3038 Fix uninitialized stream parameter in device_table deleter
- PR #3064 Fixes groupby performance issue
- PR #3061 Add rmmInitialize to nvstrings gtests
- PR #3058 Fix UDF doc markdown formatting
- PR #3059 Add nvstrings python build instructions to contributing.md


# cuDF 0.9.0 (21 Aug 2019)

## New Features

- PR #1993 Add CUDA-accelerated series aggregations: mean, var, std
- PR #2111 IO Readers: Support memory buffer, file-like object, and URL inputs
- PR #2012 Add `reindex()` to DataFrame and Series
- PR #2097 Add GPU-accelerated AVRO reader
- PR #2098 Support binary ops on DFs and Series with mismatched indices
- PR #2160 Merge `dask-cudf` codebase into `cudf` repo
- PR #2149 CSV Reader: Add `hex` dtype for explicit hexadecimal parsing
- PR #2156 Add `upper_bound()` and `lower_bound()` for libcudf tables and `searchsorted()` for cuDF Series
- PR #2158 CSV Reader: Support single, non-list/dict argument for `dtype`
- PR #2177 CSV Reader: Add `parse_dates` parameter for explicit date inference
- PR #1744 cudf::apply_boolean_mask and cudf::drop_nulls support for cudf::table inputs (multi-column)
- PR #2196 Add `DataFrame.dropna()`
- PR #2197 CSV Writer: add `chunksize` parameter for `to_csv`
- PR #2215 `type_dispatcher` benchmark
- PR #2179 Add Java quantiles
- PR #2157 Add __array_function__ to DataFrame and Series
- PR #2212 Java support for ORC reader
- PR #2224 Add DataFrame isna, isnull, notna functions
- PR #2236 Add Series.drop_duplicates
- PR #2105 Add hash-based join benchmark
- PR #2316 Add unique, nunique, and value_counts for datetime columns
- PR #2337 Add Java support for slicing a ColumnVector
- PR #2049 Add cudf::merge (sorted merge)
- PR #2368 Full cudf+dask Parquet Support
- PR #2380 New cudf::is_sorted checks whether cudf::table is sorted
- PR #2356 Java column vector standard deviation support
- PR #2221 MultiIndex full indexing - Support iloc and wildcards for loc
- PR #2429 Java support for getting length of strings in a ColumnVector
- PR #2415 Add `value_counts` for series of any type
- PR #2446 Add __array_function__ for index
- PR #2437 ORC reader: Add 'use_np_dtypes' option
- PR #2382 Add CategoricalAccessor add, remove, rename, and ordering methods
- PR #2464 Native implement `__cuda_array_interface__` for Series/Index/Column objects
- PR #2425 Rolling window now accepts array-based user-defined functions
- PR #2442 Add __setitem__
- PR #2449 Java support for getting byte count of strings in a ColumnVector
- PR #2492 Add groupby.size() method
- PR #2358 Add cudf::nans_to_nulls: convert floating point column into bitmask
- PR #2489 Add drop argument to set_index
- PR #2491 Add Java bindings for ORC reader 'use_np_dtypes' option
- PR #2213 Support s/ms/us/ns DatetimeColumn time unit resolutions
- PR #2536 Add _constructor properties to Series and DataFrame

## Improvements

- PR #2103 Move old `column` and `bitmask` files into `legacy/` directory
- PR #2109 added name to Python column classes
- PR #1947 Cleanup serialization code
- PR #2125 More aggregate in java API
- PR #2127 Add in java Scalar tests
- PR #2088 Refactor of Python groupby code
- PR #2130 Java serialization and deserialization of tables.
- PR #2131 Chunk rows logic added to csv_writer
- PR #2129 Add functions in the Java API to support nullable column filtering
- PR #2165 made changes to get_dummies api for it to be available in MethodCache
- PR #2171 Add CodeCov integration, fix doc version, make --skip-tests work when invoking with source
- PR #2184 handle remote orc files for dask-cudf
- PR #2186 Add `getitem` and `getattr` style access to Rolling objects
- PR #2168 Use cudf.Column for CategoricalColumn's categories instead of a tuple
- PR #2193 DOC: cudf::type_dispatcher documentation for specializing dispatched functors
- PR #2199 Better java support for appending strings
- PR #2176 Added column dtype support for datetime, int8, int16 to csv_writer
- PR #2209 Matching `get_dummies` & `select_dtypes` behavior to pandas
- PR #2217 Updated Java bindings to use the new groupby API
- PR #2214 DOC: Update doc instructions to build/install `cudf` and `dask-cudf`
- PR #2220 Update Java bindings for reduction rename
- PR #2232 Move CodeCov upload from build script to Jenkins
- PR #2225 refactor to use libcudf for gathering columns in dataframes
- PR #2293 Improve join performance (faster compute_join_output_size)
- PR #2300 Create separate dask codeowners for dask-cudf codebase
- PR #2304 gdf_group_by_without_aggregations returns gdf_column
- PR #2309 Java readers: remove redundant copy of result pointers
- PR #2307 Add `black` and `isort` to style checker script
- PR #2345 Restore removal of old groupby implementation
- PR #2342 Improve `astype()` to operate all ways
- PR #2329 using libcudf cudf::copy for column deep copy
- PR #2344 DOC: docs on code formatting for contributors
- PR #2376 Add inoperative axis= and win_type= arguments to Rolling()
- PR #2378 remove dask for (de-)serialization of cudf objects
- PR #2353 Bump Arrow and Dask versions
- PR #2377 Replace `standard_python_slice` with just `slice.indices()`
- PR #2373 cudf.DataFrame enchancements & Series.values support
- PR #2392 Remove dlpack submodule; make cuDF's Cython API externally accessible
- PR #2430 Updated Java bindings to use the new unary API
- PR #2406 Moved all existing `table` related files to a `legacy/` directory
- PR #2350 Performance related changes to get_dummies
- PR #2420 Remove `cudautils.astype` and replace with `typecast.apply_cast`
- PR #2456 Small improvement to typecast utility
- PR #2458 Fix handling of thirdparty packages in `isort` config
- PR #2459 IO Readers: Consolidate all readers to use `datasource` class
- PR #2475 Exposed type_dispatcher.hpp, nvcategory_util.hpp and wrapper_types.hpp in the include folder
- PR #2484 Enabled building libcudf as a static library
- PR #2453 Streamline CUDA_REL environment variable
- PR #2483 Bundle Boost filesystem dependency in the Java jar
- PR #2486 Java API hash functions
- PR #2481 Adds the ignore_null_keys option to the java api
- PR #2490 Java api: support multiple aggregates for the same column
- PR #2510 Java api: uses table based apply_boolean_mask
- PR #2432 Use pandas formatting for console, html, and latex output
- PR #2573 Bump numba version to 0.45.1
- PR #2606 Fix references to notebooks-contrib

## Bug Fixes

- PR #2086 Fixed quantile api behavior mismatch in series & dataframe
- PR #2128 Add offset param to host buffer readers in java API.
- PR #2145 Work around binops validity checks for java
- PR #2146 Work around unary_math validity checks for java
- PR #2151 Fixes bug in cudf::copy_range where null_count was invalid
- PR #2139 matching to pandas describe behavior & fixing nan values issue
- PR #2161 Implicitly convert unsigned to signed integer types in binops
- PR #2154 CSV Reader: Fix bools misdetected as strings dtype
- PR #2178 Fix bug in rolling bindings where a view of an ephemeral column was being taken
- PR #2180 Fix issue with isort reordering `importorskip` below imports depending on them
- PR #2187 fix to honor dtype when numpy arrays are passed to columnops.as_column
- PR #2190 Fix issue in astype conversion of string column to 'str'
- PR #2208 Fix issue with calling `head()` on one row dataframe
- PR #2229 Propagate exceptions from Cython cdef functions
- PR #2234 Fix issue with local build script not properly building
- PR #2223 Fix CUDA invalid configuration errors reported after loading small compressed ORC files
- PR #2162 Setting is_unique and is_monotonic-related attributes
- PR #2244 Fix ORC RLEv2 delta mode decoding with nonzero residual delta width
- PR #2297 Work around `var/std` unsupported only at debug build
- PR #2302 Fixed java serialization corner case
- PR #2355 Handle float16 in binary operations
- PR #2311 Fix copy behaviour for GenericIndex
- PR #2349 Fix issues with String filter in java API
- PR #2323 Fix groupby on categoricals
- PR #2328 Ensure order is preserved in CategoricalAccessor._set_categories
- PR #2202 Fix issue with unary ops mishandling empty input
- PR #2326 Fix for bug in DLPack when reading multiple columns
- PR #2324 Fix cudf Docker build
- PR #2325 Fix ORC RLEv2 patched base mode decoding with nonzero patch width
- PR #2235 Fix get_dummies to be compatible with dask
- PR #2332 Zero initialize gdf_dtype_extra_info
- PR #2355 Handle float16 in binary operations
- PR #2360 Fix missing dtype handling in cudf.Series & columnops.as_column
- PR #2364 Fix quantile api and other trivial issues around it
- PR #2361 Fixed issue with `codes` of CategoricalIndex
- PR #2357 Fixed inconsistent type of index created with from_pandas vs direct construction
- PR #2389 Fixed Rolling __getattr__ and __getitem__ for offset based windows
- PR #2402 Fixed bug in valid mask computation in cudf::copy_if (apply_boolean_mask)
- PR #2401 Fix to a scalar datetime(of type Days) issue
- PR #2386 Correctly allocate output valids in groupby
- PR #2411 Fixed failures on binary op on single element string column
- PR #2422 Fix Pandas logical binary operation incompatibilites
- PR #2447 Fix CodeCov posting build statuses temporarily
- PR #2450 Fix erroneous null handling in `cudf.DataFrame`'s `apply_rows`
- PR #2470 Fix issues with empty strings and string categories (Java)
- PR #2471 Fix String Column Validity.
- PR #2481 Fix java validity buffer serialization
- PR #2485 Updated bytes calculation to use size_t to avoid overflow in column concat
- PR #2461 Fix groupby multiple aggregations same column
- PR #2514 Fix cudf::drop_nulls threshold handling in Cython
- PR #2516 Fix utilities include paths and meta.yaml header paths
- PR #2517 Fix device memory leak in to_dlpack tensor deleter
- PR #2431 Fix local build generated file ownerships
- PR #2511 Added import of orc, refactored exception handlers to not squash fatal exceptions
- PR #2527 Fix index and column input handling in dask_cudf read_parquet
- PR #2466 Fix `dataframe.query` returning null rows erroneously
- PR #2548 Orc reader: fix non-deterministic data decoding at chunk boundaries
- PR #2557 fix cudautils import in string.py
- PR #2521 Fix casting datetimes from/to the same resolution
- PR #2545 Fix MultiIndexes with datetime levels
- PR #2560 Remove duplicate `dlpack` definition in conda recipe
- PR #2567 Fix ColumnVector.fromScalar issues while dealing with null scalars
- PR #2565 Orc reader: fix incorrect data decoding of int64 data types
- PR #2577 Fix search benchmark compilation error by adding necessary header
- PR #2604 Fix a bug in copying.pyx:_normalize_types that upcasted int32 to int64


# cuDF 0.8.0 (27 June 2019)

## New Features

- PR #1524 Add GPU-accelerated JSON Lines parser with limited feature set
- PR #1569 Add support for Json objects to the JSON Lines reader
- PR #1622 Add Series.loc
- PR #1654 Add cudf::apply_boolean_mask: faster replacement for gdf_apply_stencil
- PR #1487 cython gather/scatter
- PR #1310 Implemented the slice/split functionality.
- PR #1630 Add Python layer to the GPU-accelerated JSON reader
- PR #1745 Add rounding of numeric columns via Numba
- PR #1772 JSON reader: add support for BytesIO and StringIO input
- PR #1527 Support GDF_BOOL8 in readers and writers
- PR #1819 Logical operators (AND, OR, NOT) for libcudf and cuDF
- PR #1813 ORC Reader: Add support for stripe selection
- PR #1828 JSON Reader: add suport for bool8 columns
- PR #1833 Add column iterator with/without nulls
- PR #1665 Add the point-in-polygon GIS function
- PR #1863 Series and Dataframe methods for all and any
- PR #1908 cudf::copy_range and cudf::fill for copying/assigning an index or range to a constant
- PR #1921 Add additional formats for typecasting to/from strings
- PR #1807 Add Series.dropna()
- PR #1987 Allow user defined functions in the form of ptx code to be passed to binops
- PR #1948 Add operator functions like `Series.add()` to DataFrame and Series
- PR #1954 Add skip test argument to GPU build script
- PR #2018 Add bindings for new groupby C++ API
- PR #1984 Add rolling window operations Series.rolling() and DataFrame.rolling()
- PR #1542 Python method and bindings for to_csv
- PR #1995 Add Java API
- PR #1998 Add google benchmark to cudf
- PR #1845 Add cudf::drop_duplicates, DataFrame.drop_duplicates
- PR #1652 Added `Series.where()` feature
- PR #2074 Java Aggregates, logical ops, and better RMM support
- PR #2140 Add a `cudf::transform` function
- PR #2068 Concatenation of different typed columns

## Improvements

- PR #1538 Replacing LesserRTTI with inequality_comparator
- PR #1703 C++: Added non-aggregating `insert` to `concurrent_unordered_map` with specializations to store pairs with a single atomicCAS when possible.
- PR #1422 C++: Added a RAII wrapper for CUDA streams
- PR #1701 Added `unique` method for stringColumns
- PR #1713 Add documentation for Dask-XGBoost
- PR #1666 CSV Reader: Improve performance for files with large number of columns
- PR #1725 Enable the ability to use a single column groupby as its own index
- PR #1759 Add an example showing simultaneous rolling averages to `apply_grouped` documentation
- PR #1746 C++: Remove unused code: `windowed_ops.cu`, `sorting.cu`, `hash_ops.cu`
- PR #1748 C++: Add `bool` nullability flag to `device_table` row operators
- PR #1764 Improve Numerical column: `mean_var` and `mean`
- PR #1767 Speed up Python unit tests
- PR #1770 Added build.sh script, updated CI scripts and documentation
- PR #1739 ORC Reader: Add more pytest coverage
- PR #1696 Added null support in `Series.replace()`.
- PR #1390 Added some basic utility functions for `gdf_column`'s
- PR #1791 Added general column comparison code for testing
- PR #1795 Add printing of git submodule info to `print_env.sh`
- PR #1796 Removing old sort based group by code and gdf_filter
- PR #1811 Added funtions for copying/allocating `cudf::table`s
- PR #1838 Improve columnops.column_empty so that it returns typed columns instead of a generic Column
- PR #1890 Add utils.get_dummies- a pandas-like wrapper around one_hot-encoding
- PR #1823 CSV Reader: default the column type to string for empty dataframes
- PR #1827 Create bindings for scalar-vector binops, and update one_hot_encoding to use them
- PR #1817 Operators now support different sized dataframes as long as they don't share different sized columns
- PR #1855 Transition replace_nulls to new C++ API and update corresponding Cython/Python code
- PR #1858 Add `std::initializer_list` constructor to `column_wrapper`
- PR #1846 C++ type-erased gdf_equal_columns test util; fix gdf_equal_columns logic error
- PR #1390 Added some basic utility functions for `gdf_column`s
- PR #1391 Tidy up bit-resolution-operation and bitmask class code
- PR #1882 Add iloc functionality to MultiIndex dataframes
- PR #1884 Rolling windows: general enhancements and better coverage for unit tests
- PR #1886 support GDF_STRING_CATEGORY columns in apply_boolean_mask, drop_nulls and other libcudf functions
- PR #1896 Improve performance of groupby with levels specified in dask-cudf
- PR #1915 Improve iloc performance for non-contiguous row selection
- PR #1859 Convert read_json into a C++ API
- PR #1919 Rename libcudf namespace gdf to namespace cudf
- PR #1850 Support left_on and right_on for DataFrame merge operator
- PR #1930 Specialize constructor for `cudf::bool8` to cast argument to `bool`
- PR #1938 Add default constructor for `column_wrapper`
- PR #1930 Specialize constructor for `cudf::bool8` to cast argument to `bool`
- PR #1952 consolidate libcudf public API headers in include/cudf
- PR #1949 Improved selection with boolmask using libcudf `apply_boolean_mask`
- PR #1956 Add support for nulls in `query()`
- PR #1973 Update `std::tuple` to `std::pair` in top-most libcudf APIs and C++ transition guide
- PR #1981 Convert read_csv into a C++ API
- PR #1868 ORC Reader: Support row index for speed up on small/medium datasets
- PR #1964 Added support for list-like types in Series.str.cat
- PR #2005 Use HTML5 details tag in bug report issue template
- PR #2003 Removed few redundant unit-tests from test_string.py::test_string_cat
- PR #1944 Groupby design improvements
- PR #2017 Convert `read_orc()` into a C++ API
- PR #2011 Convert `read_parquet()` into a C++ API
- PR #1756 Add documentation "10 Minutes to cuDF and dask_cuDF"
- PR #2034 Adding support for string columns concatenation using "add" binary operator
- PR #2042 Replace old "10 Minutes" guide with new guide for docs build process
- PR #2036 Make library of common test utils to speed up tests compilation
- PR #2022 Facilitating get_dummies to be a high level api too
- PR #2050 Namespace IO readers and add back free-form `read_xxx` functions
- PR #2104 Add a functional ``sort=`` keyword argument to groupby
- PR #2108 Add `find_and_replace` for StringColumn for replacing single values
- PR #1803 cuDF/CuPy interoperability documentation

## Bug Fixes

- PR #1465 Fix for test_orc.py and test_sparse_df.py test failures
- PR #1583 Fix underlying issue in `as_index()` that was causing `Series.quantile()` to fail
- PR #1680 Add errors= keyword to drop() to fix cudf-dask bug
- PR #1651 Fix `query` function on empty dataframe
- PR #1616 Fix CategoricalColumn to access categories by index instead of iteration
- PR #1660 Fix bug in `loc` when indexing with a column name (a string)
- PR #1683 ORC reader: fix timestamp conversion to UTC
- PR #1613 Improve CategoricalColumn.fillna(-1) performance
- PR #1642 Fix failure of CSV_TEST gdf_csv_test.SkiprowsNrows on multiuser systems
- PR #1709 Fix handling of `datetime64[ms]` in `dataframe.select_dtypes`
- PR #1704 CSV Reader: Add support for the plus sign in number fields
- PR #1687 CSV reader: return an empty dataframe for zero size input
- PR #1757 Concatenating columns with null columns
- PR #1755 Add col_level keyword argument to melt
- PR #1758 Fix df.set_index() when setting index from an empty column
- PR #1749 ORC reader: fix long strings of NULL values resulting in incorrect data
- PR #1742 Parquet Reader: Fix index column name to match PANDAS compat
- PR #1782 Update libcudf doc version
- PR #1783 Update conda dependencies
- PR #1786 Maintain the original series name in series.unique output
- PR #1760 CSV Reader: fix segfault when dtype list only includes columns from usecols list
- PR #1831 build.sh: Assuming python is in PATH instead of using PYTHON env var
- PR #1839 Raise an error instead of segfaulting when transposing a DataFrame with StringColumns
- PR #1840 Retain index correctly during merge left_on right_on
- PR #1825 cuDF: Multiaggregation Groupby Failures
- PR #1789 CSV Reader: Fix missing support for specifying `int8` and `int16` dtypes
- PR #1857 Cython Bindings: Handle `bool` columns while calling `column_view_from_NDArrays`
- PR #1849 Allow DataFrame support methods to pass arguments to the methods
- PR #1847 Fixed #1375 by moving the nvstring check into the wrapper function
- PR #1864 Fixing cudf reduction for POWER platform
- PR #1869 Parquet reader: fix Dask timestamps not matching with Pandas (convert to milliseconds)
- PR #1876 add dtype=bool for `any`, `all` to treat integer column correctly
- PR #1875 CSV reader: take NaN values into account in dtype detection
- PR #1873 Add column dtype checking for the all/any methods
- PR #1902 Bug with string iteration in _apply_basic_agg
- PR #1887 Fix for initialization issue in pq_read_arg,orc_read_arg
- PR #1867 JSON reader: add support for null/empty fields, including the 'null' literal
- PR #1891 Fix bug #1750 in string column comparison
- PR #1909 Support of `to_pandas()` of boolean series with null values
- PR #1923 Use prefix removal when two aggs are called on a SeriesGroupBy
- PR #1914 Zero initialize gdf_column local variables
- PR #1959 Add support for comparing boolean Series to scalar
- PR #1966 Ignore index fix in series append
- PR #1967 Compute index __sizeof__ only once for DataFrame __sizeof__
- PR #1977 Support CUDA installation in default system directories
- PR #1982 Fixes incorrect index name after join operation
- PR #1985 Implement `GDF_PYMOD`, a special modulo that follows python's sign rules
- PR #1991 Parquet reader: fix decoding of NULLs
- PR #1990 Fixes a rendering bug in the `apply_grouped` documentation
- PR #1978 Fix for values being filled in an empty dataframe
- PR #2001 Correctly create MultiColumn from Pandas MultiColumn
- PR #2006 Handle empty dataframe groupby construction for dask
- PR #1965 Parquet Reader: Fix duplicate index column when it's already in `use_cols`
- PR #2033 Add pip to conda environment files to fix warning
- PR #2028 CSV Reader: Fix reading of uncompressed files without a recognized file extension
- PR #2073 Fix an issue when gathering columns with NVCategory and nulls
- PR #2053 cudf::apply_boolean_mask return empty column for empty boolean mask
- PR #2066 exclude `IteratorTest.mean_var_output` test from debug build
- PR #2069 Fix JNI code to use read_csv and read_parquet APIs
- PR #2071 Fix bug with unfound transitive dependencies for GTests in Ubuntu 18.04
- PR #2089 Configure Sphinx to render params correctly
- PR #2091 Fix another bug with unfound transitive dependencies for `cudftestutils` in Ubuntu 18.04
- PR #2115 Just apply `--disable-new-dtags` instead of trying to define all the transitive dependencies
- PR #2106 Fix errors in JitCache tests caused by sharing of device memory between processes
- PR #2120 Fix errors in JitCache tests caused by running multiple threads on the same data
- PR #2102 Fix memory leak in groupby
- PR #2113 fixed typo in to_csv code example


# cudf 0.7.2 (16 May 2019)

## New Features

- PR #1735 Added overload for atomicAdd on int64. Streamlined implementation of custom atomic overloads.
- PR #1741 Add MultiIndex concatenation

## Bug Fixes

- PR #1718 Fix issue with SeriesGroupBy MultiIndex in dask-cudf
- PR #1734 Python: fix performance regression for groupby count() aggregations
- PR #1768 Cython: fix handling read only schema buffers in gpuarrow reader


# cudf 0.7.1 (11 May 2019)

## New Features

- PR #1702 Lazy load MultiIndex to return groupby performance to near optimal.

## Bug Fixes

- PR #1708 Fix handling of `datetime64[ms]` in `dataframe.select_dtypes`


# cuDF 0.7.0 (10 May 2019)

## New Features

- PR #982 Implement gdf_group_by_without_aggregations and gdf_unique_indices functions
- PR #1142 Add `GDF_BOOL` column type
- PR #1194 Implement overloads for CUDA atomic operations
- PR #1292 Implemented Bitwise binary ops AND, OR, XOR (&, |, ^)
- PR #1235 Add GPU-accelerated Parquet Reader
- PR #1335 Added local_dict arg in `DataFrame.query()`.
- PR #1282 Add Series and DataFrame.describe()
- PR #1356 Rolling windows
- PR #1381 Add DataFrame._get_numeric_data
- PR #1388 Add CODEOWNERS file to auto-request reviews based on where changes are made
- PR #1396 Add DataFrame.drop method
- PR #1413 Add DataFrame.melt method
- PR #1412 Add DataFrame.pop()
- PR #1419 Initial CSV writer function
- PR #1441 Add Series level cumulative ops (cumsum, cummin, cummax, cumprod)
- PR #1420 Add script to build and test on a local gpuCI image
- PR #1440 Add DatetimeColumn.min(), DatetimeColumn.max()
- PR #1455 Add Series.Shift via Numba kernel
- PR #1441 Add Series level cumulative ops (cumsum, cummin, cummax, cumprod)
- PR #1461 Add Python coverage test to gpu build
- PR #1445 Parquet Reader: Add selective reading of rows and row group
- PR #1532 Parquet Reader: Add support for INT96 timestamps
- PR #1516 Add Series and DataFrame.ndim
- PR #1556 Add libcudf C++ transition guide
- PR #1466 Add GPU-accelerated ORC Reader
- PR #1565 Add build script for nightly doc builds
- PR #1508 Add Series isna, isnull, and notna
- PR #1456 Add Series.diff() via Numba kernel
- PR #1588 Add Index `astype` typecasting
- PR #1301 MultiIndex support
- PR #1599 Level keyword supported in groupby
- PR #929 Add support operations to dataframe
- PR #1609 Groupby accept list of Series
- PR #1658 Support `group_keys=True` keyword in groupby method

## Improvements

- PR #1531 Refactor closures as private functions in gpuarrow
- PR #1404 Parquet reader page data decoding speedup
- PR #1076 Use `type_dispatcher` in join, quantiles, filter, segmented sort, radix sort and hash_groupby
- PR #1202 Simplify README.md
- PR #1149 CSV Reader: Change convertStrToValue() functions to `__device__` only
- PR #1238 Improve performance of the CUDA trie used in the CSV reader
- PR #1245 Use file cache for JIT kernels
- PR #1278 Update CONTRIBUTING for new conda environment yml naming conventions
- PR #1163 Refactored UnaryOps. Reduced API to two functions: `gdf_unary_math` and `gdf_cast`. Added `abs`, `-`, and `~` ops. Changed bindings to Cython
- PR #1284 Update docs version
- PR #1287 add exclude argument to cudf.select_dtype function
- PR #1286 Refactor some of the CSV Reader kernels into generic utility functions
- PR #1291 fillna in `Series.to_gpu_array()` and `Series.to_array()` can accept the scalar too now.
- PR #1005 generic `reduction` and `scan` support
- PR #1349 Replace modernGPU sort join with thrust.
- PR #1363 Add a dataframe.mean(...) that raises NotImplementedError to satisfy `dask.dataframe.utils.is_dataframe_like`
- PR #1319 CSV Reader: Use column wrapper for gdf_column output alloc/dealloc
- PR #1376 Change series quantile default to linear
- PR #1399 Replace CFFI bindings for NVTX functions with Cython bindings
- PR #1389 Refactored `set_null_count()`
- PR #1386 Added macros `GDF_TRY()`, `CUDF_TRY()` and `ASSERT_CUDF_SUCCEEDED()`
- PR #1435 Rework CMake and conda recipes to depend on installed libraries
- PR #1391 Tidy up bit-resolution-operation and bitmask class code
- PR #1439 Add cmake variable to enable compiling CUDA code with -lineinfo
- PR #1462 Add ability to read parquet files from arrow::io::RandomAccessFile
- PR #1453 Convert CSV Reader CFFI to Cython
- PR #1479 Convert Parquet Reader CFFI to Cython
- PR #1397 Add a utility function for producing an overflow-safe kernel launch grid configuration
- PR #1382 Add GPU parsing of nested brackets to cuIO parsing utilities
- PR #1481 Add cudf::table constructor to allocate a set of `gdf_column`s
- PR #1484 Convert GroupBy CFFI to Cython
- PR #1463 Allow and default melt keyword argument var_name to be None
- PR #1486 Parquet Reader: Use device_buffer rather than device_ptr
- PR #1525 Add cudatoolkit conda dependency
- PR #1520 Renamed `src/dataframe` to `src/table` and moved `table.hpp`. Made `types.hpp` to be type declarations only.
- PR #1492 Convert transpose CFFI to Cython
- PR #1495 Convert binary and unary ops CFFI to Cython
- PR #1503 Convert sorting and hashing ops CFFI to Cython
- PR #1522 Use latest release version in update-version CI script
- PR #1533 Remove stale join CFFI, fix memory leaks in join Cython
- PR #1521 Added `row_bitmask` to compute bitmask for rows of a table. Merged `valids_ops.cu` and `bitmask_ops.cu`
- PR #1553 Overload `hash_row` to avoid using intial hash values. Updated `gdf_hash` to select between overloads
- PR #1585 Updated `cudf::table` to maintain own copy of wrapped `gdf_column*`s
- PR #1559 Add `except +` to all Cython function definitions to catch C++ exceptions properly
- PR #1617 `has_nulls` and `column_dtypes` for `cudf::table`
- PR #1590 Remove CFFI from the build / install process entirely
- PR #1536 Convert gpuarrow CFFI to Cython
- PR #1655 Add `Column._pointer` as a way to access underlying `gdf_column*` of a `Column`
- PR #1655 Update readme conda install instructions for cudf version 0.6 and 0.7


## Bug Fixes

- PR #1233 Fix dtypes issue while adding the column to `str` dataframe.
- PR #1254 CSV Reader: fix data type detection for floating-point numbers in scientific notation
- PR #1289 Fix looping over each value instead of each category in concatenation
- PR #1293 Fix Inaccurate error message in join.pyx
- PR #1308 Add atomicCAS overload for `int8_t`, `int16_t`
- PR #1317 Fix catch polymorphic exception by reference in ipc.cu
- PR #1325 Fix dtype of null bitmasks to int8
- PR #1326 Update build documentation to use -DCMAKE_CXX11_ABI=ON
- PR #1334 Add "na_position" argument to CategoricalColumn sort_by_values
- PR #1321 Fix out of bounds warning when checking Bzip2 header
- PR #1359 Add atomicAnd/Or/Xor for integers
- PR #1354 Fix `fillna()` behaviour when replacing values with different dtypes
- PR #1347 Fixed core dump issue while passing dict_dtypes without column names in `cudf.read_csv()`
- PR #1379 Fixed build failure caused due to error: 'col_dtype' may be used uninitialized
- PR #1392 Update cudf Dockerfile and package_versions.sh
- PR #1385 Added INT8 type to `_schema_to_dtype` for use in GpuArrowReader
- PR #1393 Fixed a bug in `gdf_count_nonzero_mask()` for the case of 0 bits to count
- PR #1395 Update CONTRIBUTING to use the environment variable CUDF_HOME
- PR #1416 Fix bug at gdf_quantile_exact and gdf_quantile_appox
- PR #1421 Fix remove creation of series multiple times during `add_column()`
- PR #1405 CSV Reader: Fix memory leaks on read_csv() failure
- PR #1328 Fix CategoricalColumn to_arrow() null mask
- PR #1433 Fix NVStrings/categories includes
- PR #1432 Update NVStrings to 0.7.* to coincide with 0.7 development
- PR #1483 Modify CSV reader to avoid cropping blank quoted characters in non-string fields
- PR #1446 Merge 1275 hotfix from master into branch-0.7
- PR #1447 Fix legacy groupby apply docstring
- PR #1451 Fix hash join estimated result size is not correct
- PR #1454 Fix local build script improperly change directory permissions
- PR #1490 Require Dask 1.1.0+ for `is_dataframe_like` test or skip otherwise.
- PR #1491 Use more specific directories & groups in CODEOWNERS
- PR #1497 Fix Thrust issue on CentOS caused by missing default constructor of host_vector elements
- PR #1498 Add missing include guard to device_atomics.cuh and separated DEVICE_ATOMICS_TEST
- PR #1506 Fix csv-write call to updated NVStrings method
- PR #1510 Added nvstrings `fillna()` function
- PR #1507 Parquet Reader: Default string data to GDF_STRING
- PR #1535 Fix doc issue to ensure correct labelling of cudf.series
- PR #1537 Fix `undefined reference` link error in HashPartitionTest
- PR #1548 Fix ci/local/build.sh README from using an incorrect image example
- PR #1551 CSV Reader: Fix integer column name indexing
- PR #1586 Fix broken `scalar_wrapper::operator==`
- PR #1591 ORC/Parquet Reader: Fix missing import for FileNotFoundError exception
- PR #1573 Parquet Reader: Fix crash due to clash with ORC reader datasource
- PR #1607 Revert change of `column.to_dense_buffer` always return by copy for performance concerns
- PR #1618 ORC reader: fix assert & data output when nrows/skiprows isn't aligned to stripe boundaries
- PR #1631 Fix failure of TYPES_TEST on some gcc-7 based systems.
- PR #1641 CSV Reader: Fix skip_blank_lines behavior with Windows line terminators (\r\n)
- PR #1648 ORC reader: fix non-deterministic output when skiprows is non-zero
- PR #1676 Fix groupby `as_index` behaviour with `MultiIndex`
- PR #1659 Fix bug caused by empty groupbys and multiindex slicing throwing exceptions
- PR #1656 Correct Groupby failure in dask when un-aggregable columns are left in dataframe.
- PR #1689 Fix groupby performance regression
- PR #1694 Add Cython as a runtime dependency since it's required in `setup.py`


# cuDF 0.6.1 (25 Mar 2019)

## Bug Fixes

- PR #1275 Fix CentOS exception in DataFrame.hash_partition from using value "returned" by a void function


# cuDF 0.6.0 (22 Mar 2019)

## New Features

- PR #760 Raise `FileNotFoundError` instead of `GDF_FILE_ERROR` in `read_csv` if the file does not exist
- PR #539 Add Python bindings for replace function
- PR #823 Add Doxygen configuration to enable building HTML documentation for libcudf C/C++ API
- PR #807 CSV Reader: Add byte_range parameter to specify the range in the input file to be read
- PR #857 Add Tail method for Series/DataFrame and update Head method to use iloc
- PR #858 Add series feature hashing support
- PR #871 CSV Reader: Add support for NA values, including user specified strings
- PR #893 Adds PyArrow based parquet readers / writers to Python, fix category dtype handling, fix arrow ingest buffer size issues
- PR #867 CSV Reader: Add support for ignoring blank lines and comment lines
- PR #887 Add Series digitize method
- PR #895 Add Series groupby
- PR #898 Add DataFrame.groupby(level=0) support
- PR #920 Add feather, JSON, HDF5 readers / writers from PyArrow / Pandas
- PR #888 CSV Reader: Add prefix parameter for column names, used when parsing without a header
- PR #913 Add DLPack support: convert between cuDF DataFrame and DLTensor
- PR #939 Add ORC reader from PyArrow
- PR #918 Add Series.groupby(level=0) support
- PR #906 Add binary and comparison ops to DataFrame
- PR #958 Support unary and binary ops on indexes
- PR #964 Add `rename` method to `DataFrame`, `Series`, and `Index`
- PR #985 Add `Series.to_frame` method
- PR #985 Add `drop=` keyword to reset_index method
- PR #994 Remove references to pygdf
- PR #990 Add external series groupby support
- PR #988 Add top-level merge function to cuDF
- PR #992 Add comparison binaryops to DateTime columns
- PR #996 Replace relative path imports with absolute paths in tests
- PR #995 CSV Reader: Add index_col parameter to specify the column name or index to be used as row labels
- PR #1004 Add `from_gpu_matrix` method to DataFrame
- PR #997 Add property index setter
- PR #1007 Replace relative path imports with absolute paths in cudf
- PR #1013 select columns with df.columns
- PR #1016 Rename Series.unique_count() to nunique() to match pandas API
- PR #947 Prefixsum to handle nulls and float types
- PR #1029 Remove rest of relative path imports
- PR #1021 Add filtered selection with assignment for Dataframes
- PR #872 Adding NVCategory support to cudf apis
- PR #1052 Add left/right_index and left/right_on keywords to merge
- PR #1091 Add `indicator=` and `suffixes=` keywords to merge
- PR #1107 Add unsupported keywords to Series.fillna
- PR #1032 Add string support to cuDF python
- PR #1136 Removed `gdf_concat`
- PR #1153 Added function for getting the padded allocation size for valid bitmask
- PR #1148 Add cudf.sqrt for dataframes and Series
- PR #1159 Add Python bindings for libcudf dlpack functions
- PR #1155 Add __array_ufunc__ for DataFrame and Series for sqrt
- PR #1168 to_frame for series accepts a name argument


## Improvements

- PR #1218 Add dask-cudf page to API docs
- PR #892 Add support for heterogeneous types in binary ops with JIT
- PR #730 Improve performance of `gdf_table` constructor
- PR #561 Add Doxygen style comments to Join CUDA functions
- PR #813 unified libcudf API functions by replacing gpu_ with gdf_
- PR #822 Add support for `__cuda_array_interface__` for ingest
- PR #756 Consolidate common helper functions from unordered map and multimap
- PR #753 Improve performance of groupby sum and average, especially for cases with few groups.
- PR #836 Add ingest support for arrow chunked arrays in Column, Series, DataFrame creation
- PR #763 Format doxygen comments for csv_read_arg struct
- PR #532 CSV Reader: Use type dispatcher instead of switch block
- PR #694 Unit test utilities improvements
- PR #878 Add better indexing to Groupby
- PR #554 Add `empty` method and `is_monotonic` attribute to `Index`
- PR #1040 Fixed up Doxygen comment tags
- PR #909 CSV Reader: Avoid host->device->host copy for header row data
- PR #916 Improved unit testing and error checking for `gdf_column_concat`
- PR #941 Replace `numpy` call in `Series.hash_encode` with `numba`
- PR #942 Added increment/decrement operators for wrapper types
- PR #943 Updated `count_nonzero_mask` to return `num_rows` when the mask is null
- PR #952 Added trait to map C++ type to `gdf_dtype`
- PR #966 Updated RMM submodule.
- PR #998 Add IO reader/writer modules to API docs, fix for missing cudf.Series docs
- PR #1017 concatenate along columns for Series and DataFrames
- PR #1002 Support indexing a dataframe with another boolean dataframe
- PR #1018 Better concatenation for Series and Dataframes
- PR #1036 Use Numpydoc style docstrings
- PR #1047 Adding gdf_dtype_extra_info to gdf_column_view_augmented
- PR #1054 Added default ctor to SerialTrieNode to overcome Thrust issue in CentOS7 + CUDA10
- PR #1024 CSV Reader: Add support for hexadecimal integers in integral-type columns
- PR #1033 Update `fillna()` to use libcudf function `gdf_replace_nulls`
- PR #1066 Added inplace assignment for columns and select_dtypes for dataframes
- PR #1026 CSV Reader: Change the meaning and type of the quoting parameter to match Pandas
- PR #1100 Adds `CUDF_EXPECTS` error-checking macro
- PR #1092 Fix select_dtype docstring
- PR #1111 Added cudf::table
- PR #1108 Sorting for datetime columns
- PR #1120 Return a `Series` (not a `Column`) from `Series.cat.set_categories()`
- PR #1128 CSV Reader: The last data row does not need to be line terminated
- PR #1183 Bump Arrow version to 0.12.1
- PR #1208 Default to CXX11_ABI=ON
- PR #1252 Fix NVStrings dependencies for cuda 9.2 and 10.0
- PR #2037 Optimize the existing `gather` and `scatter` routines in `libcudf`

## Bug Fixes

- PR #821 Fix flake8 issues revealed by flake8 update
- PR #808 Resolved renamed `d_columns_valids` variable name
- PR #820 CSV Reader: fix the issue where reader adds additional rows when file uses \r\n as a line terminator
- PR #780 CSV Reader: Fix scientific notation parsing and null values for empty quotes
- PR #815 CSV Reader: Fix data parsing when tabs are present in the input CSV file
- PR #850 Fix bug where left joins where the left df has 0 rows causes a crash
- PR #861 Fix memory leak by preserving the boolean mask index
- PR #875 Handle unnamed indexes in to/from arrow functions
- PR #877 Fix ingest of 1 row arrow tables in from arrow function
- PR #876 Added missing `<type_traits>` include
- PR #889 Deleted test_rmm.py which has now moved to RMM repo
- PR #866 Merge v0.5.1 numpy ABI hotfix into 0.6
- PR #917 value_counts return int type on empty columns
- PR #611 Renamed `gdf_reduce_optimal_output_size()` -> `gdf_reduction_get_intermediate_output_size()`
- PR #923 fix index for negative slicing for cudf dataframe and series
- PR #927 CSV Reader: Fix category GDF_CATEGORY hashes not being computed properly
- PR #921 CSV Reader: Fix parsing errors with delim_whitespace, quotations in the header row, unnamed columns
- PR #933 Fix handling objects of all nulls in series creation
- PR #940 CSV Reader: Fix an issue where the last data row is missing when using byte_range
- PR #945 CSV Reader: Fix incorrect datetime64 when milliseconds or space separator are used
- PR #959 Groupby: Problem with column name lookup
- PR #950 Converting dataframe/recarry with non-contiguous arrays
- PR #963 CSV Reader: Fix another issue with missing data rows when using byte_range
- PR #999 Fix 0 sized kernel launches and empty sort_index exception
- PR #993 Fix dtype in selecting 0 rows from objects
- PR #1009 Fix performance regression in `to_pandas` method on DataFrame
- PR #1008 Remove custom dask communication approach
- PR #1001 CSV Reader: Fix a memory access error when reading a large (>2GB) file with date columns
- PR #1019 Binary Ops: Fix error when one input column has null mask but other doesn't
- PR #1014 CSV Reader: Fix false positives in bool value detection
- PR #1034 CSV Reader: Fix parsing floating point precision and leading zero exponents
- PR #1044 CSV Reader: Fix a segfault when byte range aligns with a page
- PR #1058 Added support for `DataFrame.loc[scalar]`
- PR #1060 Fix column creation with all valid nan values
- PR #1073 CSV Reader: Fix an issue where a column name includes the return character
- PR #1090 Updating Doxygen Comments
- PR #1080 Fix dtypes returned from loc / iloc because of lists
- PR #1102 CSV Reader: Minor fixes and memory usage improvements
- PR #1174: Fix release script typo
- PR #1137 Add prebuild script for CI
- PR #1118 Enhanced the `DataFrame.from_records()` feature
- PR #1129 Fix join performance with index parameter from using numpy array
- PR #1145 Issue with .agg call on multi-column dataframes
- PR #908 Some testing code cleanup
- PR #1167 Fix issue with null_count not being set after inplace fillna()
- PR #1184 Fix iloc performance regression
- PR #1185 Support left_on/right_on and also on=str in merge
- PR #1200 Fix allocating bitmasks with numba instead of rmm in allocate_mask function
- PR #1213 Fix bug with csv reader requesting subset of columns using wrong datatype
- PR #1223 gpuCI: Fix label on rapidsai channel on gpu build scripts
- PR #1242 Add explicit Thrust exec policy to fix NVCATEGORY_TEST segfault on some platforms
- PR #1246 Fix categorical tests that failed due to bad implicit type conversion
- PR #1255 Fix overwriting conda package main label uploads
- PR #1259 Add dlpack includes to pip build


# cuDF 0.5.1 (05 Feb 2019)

## Bug Fixes

- PR #842 Avoid using numpy via cimport to prevent ABI issues in Cython compilation


# cuDF 0.5.0 (28 Jan 2019)

## New Features

- PR #722 Add bzip2 decompression support to `read_csv()`
- PR #693 add ZLIB-based GZIP/ZIP support to `read_csv_strings()`
- PR #411 added null support to gdf_order_by (new API) and cudf_table::sort
- PR #525 Added GitHub Issue templates for bugs, documentation, new features, and questions
- PR #501 CSV Reader: Add support for user-specified decimal point and thousands separator to read_csv_strings()
- PR #455 CSV Reader: Add support for user-specified decimal point and thousands separator to read_csv()
- PR #439 add `DataFrame.drop` method similar to pandas
- PR #356 add `DataFrame.transpose` method and `DataFrame.T` property similar to pandas
- PR #505 CSV Reader: Add support for user-specified boolean values
- PR #350 Implemented Series replace function
- PR #490 Added print_env.sh script to gather relevant environment details when reporting cuDF issues
- PR #474 add ZLIB-based GZIP/ZIP support to `read_csv()`
- PR #547 Added melt similar to `pandas.melt()`
- PR #491 Add CI test script to check for updates to CHANGELOG.md in PRs
- PR #550 Add CI test script to check for style issues in PRs
- PR #558 Add CI scripts for cpu-based conda and gpu-based test builds
- PR #524 Add Boolean Indexing
- PR #564 Update python `sort_values` method to use updated libcudf `gdf_order_by` API
- PR #509 CSV Reader: Input CSV file can now be passed in as a text or a binary buffer
- PR #607 Add `__iter__` and iteritems to DataFrame class
- PR #643 added a new api gdf_replace_nulls that allows a user to replace nulls in a column

## Improvements

- PR #426 Removed sort-based groupby and refactored existing groupby APIs. Also improves C++/CUDA compile time.
- PR #461 Add `CUDF_HOME` variable in README.md to replace relative pathing.
- PR #472 RMM: Created centralized rmm::device_vector alias and rmm::exec_policy
- PR #500 Improved the concurrent hash map class to support partitioned (multi-pass) hash table building.
- PR #454 Improve CSV reader docs and examples
- PR #465 Added templated C++ API for RMM to avoid explicit cast to `void**`
- PR #513 `.gitignore` tweaks
- PR #521 Add `assert_eq` function for testing
- PR #502 Simplify Dockerfile for local dev, eliminate old conda/pip envs
- PR #549 Adds `-rdynamic` compiler flag to nvcc for Debug builds
- PR #472 RMM: Created centralized rmm::device_vector alias and rmm::exec_policy
- PR #577 Added external C++ API for scatter/gather functions
- PR #500 Improved the concurrent hash map class to support partitioned (multi-pass) hash table building
- PR #583 Updated `gdf_size_type` to `int`
- PR #500 Improved the concurrent hash map class to support partitioned (multi-pass) hash table building
- PR #617 Added .dockerignore file. Prevents adding stale cmake cache files to the docker container
- PR #658 Reduced `JOIN_TEST` time by isolating overflow test of hash table size computation
- PR #664 Added Debuging instructions to README
- PR #651 Remove noqa marks in `__init__.py` files
- PR #671 CSV Reader: uncompressed buffer input can be parsed without explicitly specifying compression as None
- PR #684 Make RMM a submodule
- PR #718 Ensure sum, product, min, max methods pandas compatibility on empty datasets
- PR #720 Refactored Index classes to make them more Pandas-like, added CategoricalIndex
- PR #749 Improve to_arrow and from_arrow Pandas compatibility
- PR #766 Remove TravisCI references, remove unused variables from CMake, fix ARROW_VERSION in Cmake
- PR #773 Add build-args back to Dockerfile and handle dependencies based on environment yml file
- PR #781 Move thirdparty submodules to root and symlink in /cpp
- PR #843 Fix broken cudf/python API examples, add new methods to the API index

## Bug Fixes

- PR #569 CSV Reader: Fix days being off-by-one when parsing some dates
- PR #531 CSV Reader: Fix incorrect parsing of quoted numbers
- PR #465 Added templated C++ API for RMM to avoid explicit cast to `void**`
- PR #473 Added missing <random> include
- PR #478 CSV Reader: Add api support for auto column detection, header, mangle_dupe_cols, usecols
- PR #495 Updated README to correct where cffi pytest should be executed
- PR #501 Fix the intermittent segfault caused by the `thousands` and `compression` parameters in the csv reader
- PR #502 Simplify Dockerfile for local dev, eliminate old conda/pip envs
- PR #512 fix bug for `on` parameter in `DataFrame.merge` to allow for None or single column name
- PR #511 Updated python/cudf/bindings/join.pyx to fix cudf merge printing out dtypes
- PR #513 `.gitignore` tweaks
- PR #521 Add `assert_eq` function for testing
- PR #537 Fix CMAKE_CUDA_STANDARD_REQURIED typo in CMakeLists.txt
- PR #447 Fix silent failure in initializing DataFrame from generator
- PR #545 Temporarily disable csv reader thousands test to prevent segfault (test re-enabled in PR #501)
- PR #559 Fix Assertion error while using `applymap` to change the output dtype
- PR #575 Update `print_env.sh` script to better handle missing commands
- PR #612 Prevent an exception from occuring with true division on integer series.
- PR #630 Fix deprecation warning for `pd.core.common.is_categorical_dtype`
- PR #622 Fix Series.append() behaviour when appending values with different numeric dtype
- PR #603 Fix error while creating an empty column using None.
- PR #673 Fix array of strings not being caught in from_pandas
- PR #644 Fix return type and column support of dataframe.quantile()
- PR #634 Fix create `DataFrame.from_pandas()` with numeric column names
- PR #654 Add resolution check for GDF_TIMESTAMP in Join
- PR #648 Enforce one-to-one copy required when using `numba>=0.42.0`
- PR #645 Fix cmake build type handling not setting debug options when CMAKE_BUILD_TYPE=="Debug"
- PR #669 Fix GIL deadlock when launching multiple python threads that make Cython calls
- PR #665 Reworked the hash map to add a way to report the destination partition for a key
- PR #670 CMAKE: Fix env include path taking precedence over libcudf source headers
- PR #674 Check for gdf supported column types
- PR #677 Fix 'gdf_csv_test_Dates' gtest failure due to missing nrows parameter
- PR #604 Fix the parsing errors while reading a csv file using `sep` instead of `delimiter`.
- PR #686 Fix converting nulls to NaT values when converting Series to Pandas/Numpy
- PR #689 CSV Reader: Fix behavior with skiprows+header to match pandas implementation
- PR #691 Fixes Join on empty input DFs
- PR #706 CSV Reader: Fix broken dtype inference when whitespace is in data
- PR #717 CSV reader: fix behavior when parsing a csv file with no data rows
- PR #724 CSV Reader: fix build issue due to parameter type mismatch in a std::max call
- PR #734 Prevents reading undefined memory in gpu_expand_mask_bits numba kernel
- PR #747 CSV Reader: fix an issue where CUDA allocations fail with some large input files
- PR #750 Fix race condition for handling NVStrings in CMake
- PR #719 Fix merge column ordering
- PR #770 Fix issue where RMM submodule pointed to wrong branch and pin other to correct branches
- PR #778 Fix hard coded ABI off setting
- PR #784 Update RMM submodule commit-ish and pip paths
- PR #794 Update `rmm::exec_policy` usage to fix segmentation faults when used as temprory allocator.
- PR #800 Point git submodules to branches of forks instead of exact commits


# cuDF 0.4.0 (05 Dec 2018)

## New Features

- PR #398 add pandas-compatible `DataFrame.shape()` and `Series.shape()`
- PR #394 New documentation feature "10 Minutes to cuDF"
- PR #361 CSV Reader: Add support for strings with delimiters

## Improvements

 - PR #436 Improvements for type_dispatcher and wrapper structs
 - PR #429 Add CHANGELOG.md (this file)
 - PR #266 use faster CUDA-accelerated DataFrame column/Series concatenation.
 - PR #379 new C++ `type_dispatcher` reduces code complexity in supporting many data types.
 - PR #349 Improve performance for creating columns from memoryview objects
 - PR #445 Update reductions to use type_dispatcher. Adds integer types support to sum_of_squares.
 - PR #448 Improve installation instructions in README.md
 - PR #456 Change default CMake build to Release, and added option for disabling compilation of tests

## Bug Fixes

 - PR #444 Fix csv_test CUDA too many resources requested fail.
 - PR #396 added missing output buffer in validity tests for groupbys.
 - PR #408 Dockerfile updates for source reorganization
 - PR #437 Add cffi to Dockerfile conda env, fixes "cannot import name 'librmm'"
 - PR #417 Fix `map_test` failure with CUDA 10
 - PR #414 Fix CMake installation include file paths
 - PR #418 Properly cast string dtypes to programmatic dtypes when instantiating columns
 - PR #427 Fix and tests for Concatenation illegal memory access with nulls


# cuDF 0.3.0 (23 Nov 2018)

## New Features

 - PR #336 CSV Reader string support

## Improvements

 - PR #354 source code refactored for better organization. CMake build system overhaul. Beginning of transition to Cython bindings.
 - PR #290 Add support for typecasting to/from datetime dtype
 - PR #323 Add handling pyarrow boolean arrays in input/out, add tests
 - PR #325 GDF_VALIDITY_UNSUPPORTED now returned for algorithms that don't support non-empty valid bitmasks
 - PR #381 Faster InputTooLarge Join test completes in ms rather than minutes.
 - PR #373 .gitignore improvements
 - PR #367 Doc cleanup & examples for DataFrame methods
 - PR #333 Add Rapids Memory Manager documentation
 - PR #321 Rapids Memory Manager adds file/line location logging and convenience macros
 - PR #334 Implement DataFrame `__copy__` and `__deepcopy__`
 - PR #271 Add NVTX ranges to pygdf
 - PR #311 Document system requirements for conda install

## Bug Fixes

 - PR #337 Retain index on `scale()` function
 - PR #344 Fix test failure due to PyArrow 0.11 Boolean handling
 - PR #364 Remove noexcept from managed_allocator;  CMakeLists fix for NVstrings
 - PR #357 Fix bug that made all series be considered booleans for indexing
 - PR #351 replace conda env configuration for developers
 - PRs #346 #360 Fix CSV reading of negative numbers
 - PR #342 Fix CMake to use conda-installed nvstrings
 - PR #341 Preserve categorical dtype after groupby aggregations
 - PR #315 ReadTheDocs build update to fix missing libcuda.so
 - PR #320 FIX out-of-bounds access error in reductions.cu
 - PR #319 Fix out-of-bounds memory access in libcudf count_valid_bits
 - PR #303 Fix printing empty dataframe


# cuDF 0.2.0 and cuDF 0.1.0

These were initial releases of cuDF based on previously separate pyGDF and libGDF libraries.<|MERGE_RESOLUTION|>--- conflicted
+++ resolved
@@ -35,16 +35,12 @@
 
 ## Bug Fixes
 
-<<<<<<< HEAD
 - PR #3012 replacing instances of `to_gpu_array` with `mem`
-=======
 - PR #3048 Support for zero columned tables
 - PR #3030 Fix snappy decoding regression in PR #3014
 - PR #3041 Fixed exp to experimental namespace name change issue
 - PR #3060 Move copying.hpp includes to legacy
 - PR #3141 Java fix for relocated IO headers
-
->>>>>>> 7cff6cc2
 
 # cuDF 0.10.0 (Date TBD)
 

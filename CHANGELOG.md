--- conflicted
+++ resolved
@@ -4,15 +4,12 @@
 
 - PR #3224 Define and implement new join APIs.
 - PR #3284 Add gpu-accelerated parquet writer
-<<<<<<< HEAD
-- PR #3594 Adding clamp support to libcudf++
-=======
 - PR #3336 Add `from_dlpack` and `to_dlpack`
 - PR #3555 Add column names support to libcudf++ io readers and writers
 - PR #3610 Add memory_usage to DataFrame and Series APIs
 - PR #3627 Adding cudf::sort and cudf::sort_by_key
 - PR #3690 Add bools_to_mask
->>>>>>> 0a3d5498
+- PR #3594 Adding clamp support to libcudf++
 
 ## Improvements
 

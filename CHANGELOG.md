--- conflicted
+++ resolved
@@ -67,14 +67,11 @@
 - PR #2878 Use upstream merge code in dask_cudf
 - PR #3231 Add `column::release()` to give up ownership of contents.
 - PR #3157 Use enum class rather than enum for mask_allocation_policy
-<<<<<<< HEAD
 - PR #3237 Define and implement new transform APIs
-=======
 - PR #3245 Move binaryop files to legacy
 - PR #3241 Move stream_compaction files to legacy
 - PR #3166 Move reductions to legacy
 - PR #3261 Small cleanup: remove `== true`
->>>>>>> bd00d5d5
 
 ## Bug Fixes
 

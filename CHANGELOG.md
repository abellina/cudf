--- conflicted
+++ resolved
@@ -10,9 +10,6 @@
 - PR #2904 Move gpu decompressors to cudf::io namespace
 - PR #2977 Moved old C++ test utilities to legacy directory.
 - PR #2965 Fix slow orc reader perf with large uncompressed blocks
-<<<<<<< HEAD
-- PR #2951 Allow set_index to handle a list of column names
-=======
 - PR #2995 Move JIT type utilities to legacy directory
 - PR #2927 Add ``Table`` and ``TableView`` extension classes that wrap legacy cudf::table
 - PR #3005 Renames `cudf::exp` namespace to `cudf::experimental`
@@ -20,7 +17,7 @@
 - PR #3027 Move copying.hpp and related source to legacy folder
 - PR #3014 Snappy decompression optimizations
 - PR #2996 IO Readers: Replace `cuio::device_buffer` with `rmm::device_buffer`
->>>>>>> 45958251
+- PR #2951 Allow set_index to handle a list of column names
 
 ## Bug Fixes
 

# cuDF 0.10.0 (Date TBD)

## New Features

- PR #2423 Added `groupby.quantile()`
- PR #2522 Add Java bindings for NVStrings backed upper and lower case mutators
- PR #2607 Add Java bindings for parsing JSON
- PR #2629 Add dropna= parameter to groupby
- PR #2585 ORC & Parquet Readers: Remove millisecond timestamp restriction
- PR #2559 Add Series.tolist()
- PR #2653 Add Java bindings for rolling window operations
- PR #2480 Merge `custreamz` codebase into `cudf` repo
- PR #2674 Add __contains__ for Index/Series/Column
- PR #2635 Add support to read from remote and cloud sources like s3, gcs, hdfs
- PR #2722 Add Java bindings for NVTX ranges
- PR #2702 Add make_bool to dataset generation functions
- PR #2394 Move `rapidsai/custrings` into `cudf`
- PR #2734 Final sync of custrings source into cudf
- PR #2724 Add libcudf support for __contains__
- PR #2781 Add issorted to is_monotonic
- PR #2685 Add cudf::scatter_to_tables and cython binding
- PR #2743 Add Java bindings for NVStrings timestamp2long as part of String ColumnVector casting
- PR #2785 Add nvstrings Python docs
- PR #2786 Add benchmarks option to root build.sh
- PR #2773 Add Fisher's unbiased kurtosis and skew for Series/DataFrame
- PR #2748 Parquet Reader: Add option to specify loading of PANDAS index

## Improvements

- PR #2578 Update legacy_groupby to use libcudf group_by_without_aggregation
- PR #2581 Removed `managed` allocator from hash map classes.
- PR #2571 Remove unnecessary managed memory from gdf_column_concat
- PR #2648 Cython/Python reorg
- PR #2588 Update Series.append documentation
- PR #2632 Replace dask-cudf set_index code with upstream
- PR #2682 Add cudf.set_allocator() function for easier allocator init
- PR #2642 Improve null printing and testing
- PR #2747 Add missing Cython headers / cudftestutil lib to conda package for cuspatial build
- PR #2706 Compute CSV format in device code to speedup performance
- PR #2673 Add support for np.longlong type
- PR #2703 move dask serialization dispatch into cudf
- PR #2728 Add YYMMDD to version tag for nightly conda packages
- PR #2729 Handle file-handle input in to_csv
- PR #2741 CSV Reader: Move kernel functions into its own file
- PR #2766 Improve nvstrings python cmake flexibility
- PR #2756 Add out_time_unit option to csv reader, support timestamp resolutions
- PR #2771 Stopgap alias for to_gpu_matrix()
<<<<<<< HEAD
- PR #2645 libcudf unique_count for Series.nunique
- PR #2809 Add hash_df and group_split dispatch functions for dask
=======
- PR #2783 Support mapping input columns to function arguments in apply kernels
- PR #2645 libcudf unique_count for Series.nunique
- PR #2817 Dask-cudf: `read_parquet` support for remote filesystems
- PR #2823 improve java data movement debugging
- PR #2806 CSV Reader: Clean-up row offset operations
>>>>>>> 5da24241

## Bug Fixes

- PR #2584 ORC Reader: fix parsing of `DECIMAL` index positions
- PR #2619 Fix groupby serialization/deserialization
- PR #2614 Update Java version to match
- PR #2601 Fixes nlargest(1) issue in Series and Dataframe
- PR #2610 Fix a bug in index serialization (properly pass DeviceNDArray)
- PR #2621 Fixes the floordiv issue of not promoting float type when rhs is 0
- PR #2611 Types Test: fix static casting from negative int to string
- PR #2618 IO Readers: Fix datasource memory map failure for multiple reads
- PR #2615 fix string category partitioning in java API
- PR #2641 fix string category and timeunit concat in the java API
- PR #2658 Fix astype() for null categorical columns
- PR #2660 fix column string category and timeunit concat in the java API
- PR #2664 ORC reader: fix `skip_rows` larger than first stripe
- PR #2654 Allow Java gdfOrderBy to work with string categories
- PR #2669 AVRO reader: fix non-deterministic output
- PR #2668 Update Java bindings to specify timestamp units for ORC and Parquet readers
- PR #2679 AVRO reader: fix cuda errors when decoding compressed streams
- PR #2692 Add concatenation for data-frame with different headers (empty and non-empty)
- PR #2651 Remove nvidia driver installation from ci/cpu/build.sh
- PR #2697 Ensure csv reader sets datetime column time units
- PR #2698 Return RangeIndex from contiguous slice of RangeIndex
- PR #2672 Fix null and integer handling in round
- PR #2704 Parquet Reader: Fix crash when loading string column with nulls
- PR #2725 Fix Jitify issue with running on Turing using CUDA version < 10
- PR #2731 Fix building of benchmarks
- PR #2738 Fix java to find new NVStrings locations
- PR #2736 Pin Jitify branch to v0.10 version
- PR #2742 IO Readers: Fix possible silent failures when creating `NvStrings` instance
- PR #2753 Fix java quantile API calls
- PR #2762 Fix validity processing for time in java
- PR #2796 Fix handling string slicing and other nvstrings delegated methods with dask
- PR #2769 Fix link to API docs in README.md
- PR #2772 Handle multiindex pandas Series #2772
- PR #2749 Fix apply_rows/apply_chunks pessimistic null mask to use in_cols null masks only
- PR #2752 CSV Reader: Fix exception when there's no rows to process
- PR #2716 Added Exception for `StringMethods` in string methods
- PR #2787 Fix Broadcasting `None` to `cudf-series`
- PR #2794 Fix async race in NVCategory::get_value and get_value_bounds
- PR #2795 Fix java build/cast error
- PR #2496 Fix improper merge of two dataframes when names differ
- PR #2751 Replace value with null
- PR #2765 Fix Java inequality comparisons for string category
- PR #2818 Fix java join API to use new C++ join API


# cuDF 0.9.0 (21 Aug 2019)

## New Features

- PR #1993 Add CUDA-accelerated series aggregations: mean, var, std
- PR #2111 IO Readers: Support memory buffer, file-like object, and URL inputs
- PR #2012 Add `reindex()` to DataFrame and Series
- PR #2097 Add GPU-accelerated AVRO reader
- PR #2098 Support binary ops on DFs and Series with mismatched indices
- PR #2160 Merge `dask-cudf` codebase into `cudf` repo
- PR #2149 CSV Reader: Add `hex` dtype for explicit hexadecimal parsing
- PR #2156 Add `upper_bound()` and `lower_bound()` for libcudf tables and `searchsorted()` for cuDF Series
- PR #2158 CSV Reader: Support single, non-list/dict argument for `dtype`
- PR #2177 CSV Reader: Add `parse_dates` parameter for explicit date inference
- PR #1744 cudf::apply_boolean_mask and cudf::drop_nulls support for cudf::table inputs (multi-column)
- PR #2196 Add `DataFrame.dropna()`
- PR #2197 CSV Writer: add `chunksize` parameter for `to_csv`
- PR #2215 `type_dispatcher` benchmark
- PR #2179 Add Java quantiles
- PR #2157 Add __array_function__ to DataFrame and Series
- PR #2212 Java support for ORC reader
- PR #2224 Add DataFrame isna, isnull, notna functions
- PR #2236 Add Series.drop_duplicates
- PR #2105 Add hash-based join benchmark
- PR #2316 Add unique, nunique, and value_counts for datetime columns
- PR #2337 Add Java support for slicing a ColumnVector
- PR #2049 Add cudf::merge (sorted merge)
- PR #2368 Full cudf+dask Parquet Support
- PR #2380 New cudf::is_sorted checks whether cudf::table is sorted
- PR #2356 Java column vector standard deviation support
- PR #2221 MultiIndex full indexing - Support iloc and wildcards for loc
- PR #2429 Java support for getting length of strings in a ColumnVector
- PR #2415 Add `value_counts` for series of any type
- PR #2446 Add __array_function__ for index
- PR #2437 ORC reader: Add 'use_np_dtypes' option
- PR #2382 Add CategoricalAccessor add, remove, rename, and ordering methods
- PR #2464 Native implement `__cuda_array_interface__` for Series/Index/Column objects
- PR #2425 Rolling window now accepts array-based user-defined functions
- PR #2442 Add __setitem__
- PR #2449 Java support for getting byte count of strings in a ColumnVector
- PR #2492 Add groupby.size() method
- PR #2358 Add cudf::nans_to_nulls: convert floating point column into bitmask
- PR #2489 Add drop argument to set_index
- PR #2491 Add Java bindings for ORC reader 'use_np_dtypes' option
- PR #2213 Support s/ms/us/ns DatetimeColumn time unit resolutions
- PR #2536 Add _constructor properties to Series and DataFrame

## Improvements

- PR #2103 Move old `column` and `bitmask` files into `legacy/` directory
- PR #2109 added name to Python column classes
- PR #1947 Cleanup serialization code
- PR #2125 More aggregate in java API
- PR #2127 Add in java Scalar tests
- PR #2088 Refactor of Python groupby code
- PR #2130 Java serialization and deserialization of tables.
- PR #2131 Chunk rows logic added to csv_writer
- PR #2129 Add functions in the Java API to support nullable column filtering
- PR #2165 made changes to get_dummies api for it to be available in MethodCache
- PR #2171 Add CodeCov integration, fix doc version, make --skip-tests work when invoking with source
- PR #2184 handle remote orc files for dask-cudf
- PR #2186 Add `getitem` and `getattr` style access to Rolling objects
- PR #2168 Use cudf.Column for CategoricalColumn's categories instead of a tuple
- PR #2193 DOC: cudf::type_dispatcher documentation for specializing dispatched functors
- PR #2199 Better java support for appending strings
- PR #2176 Added column dtype support for datetime, int8, int16 to csv_writer
- PR #2209 Matching `get_dummies` & `select_dtypes` behavior to pandas
- PR #2217 Updated Java bindings to use the new groupby API
- PR #2214 DOC: Update doc instructions to build/install `cudf` and `dask-cudf`
- PR #2220 Update Java bindings for reduction rename
- PR #2232 Move CodeCov upload from build script to Jenkins
- PR #2225 refactor to use libcudf for gathering columns in dataframes
- PR #2293 Improve join performance (faster compute_join_output_size)
- PR #2300 Create separate dask codeowners for dask-cudf codebase
- PR #2304 gdf_group_by_without_aggregations returns gdf_column
- PR #2309 Java readers: remove redundant copy of result pointers
- PR #2307 Add `black` and `isort` to style checker script
- PR #2345 Restore removal of old groupby implementation
- PR #2342 Improve `astype()` to operate all ways
- PR #2329 using libcudf cudf::copy for column deep copy
- PR #2344 DOC: docs on code formatting for contributors
- PR #2376 Add inoperative axis= and win_type= arguments to Rolling()
- PR #2378 remove dask for (de-)serialization of cudf objects
- PR #2353 Bump Arrow and Dask versions
- PR #2377 Replace `standard_python_slice` with just `slice.indices()`
- PR #2373 cudf.DataFrame enchancements & Series.values support
- PR #2392 Remove dlpack submodule; make cuDF's Cython API externally accessible
- PR #2430 Updated Java bindings to use the new unary API
- PR #2406 Moved all existing `table` related files to a `legacy/` directory
- PR #2350 Performance related changes to get_dummies
- PR #2420 Remove `cudautils.astype` and replace with `typecast.apply_cast`
- PR #2456 Small improvement to typecast utility
- PR #2458 Fix handling of thirdparty packages in `isort` config
- PR #2459 IO Readers: Consolidate all readers to use `datasource` class
- PR #2475 Exposed type_dispatcher.hpp, nvcategory_util.hpp and wrapper_types.hpp in the include folder
- PR #2484 Enabled building libcudf as a static library
- PR #2453 Streamline CUDA_REL environment variable
- PR #2483 Bundle Boost filesystem dependency in the Java jar
- PR #2486 Java API hash functions
- PR #2481 Adds the ignore_null_keys option to the java api
- PR #2490 Java api: support multiple aggregates for the same column
- PR #2510 Java api: uses table based apply_boolean_mask
- PR #2432 Use pandas formatting for console, html, and latex output
- PR #2573 Bump numba version to 0.45.1
- PR #2606 Fix references to notebooks-contrib

## Bug Fixes

- PR #2086 Fixed quantile api behavior mismatch in series & dataframe
- PR #2128 Add offset param to host buffer readers in java API.
- PR #2145 Work around binops validity checks for java
- PR #2146 Work around unary_math validity checks for java
- PR #2151 Fixes bug in cudf::copy_range where null_count was invalid
- PR #2139 matching to pandas describe behavior & fixing nan values issue
- PR #2161 Implicitly convert unsigned to signed integer types in binops
- PR #2154 CSV Reader: Fix bools misdetected as strings dtype
- PR #2178 Fix bug in rolling bindings where a view of an ephemeral column was being taken
- PR #2180 Fix issue with isort reordering `importorskip` below imports depending on them
- PR #2187 fix to honor dtype when numpy arrays are passed to columnops.as_column
- PR #2190 Fix issue in astype conversion of string column to 'str'
- PR #2208 Fix issue with calling `head()` on one row dataframe
- PR #2229 Propagate exceptions from Cython cdef functions
- PR #2234 Fix issue with local build script not properly building
- PR #2223 Fix CUDA invalid configuration errors reported after loading small compressed ORC files
- PR #2162 Setting is_unique and is_monotonic-related attributes
- PR #2244 Fix ORC RLEv2 delta mode decoding with nonzero residual delta width
- PR #2297 Work around `var/std` unsupported only at debug build
- PR #2302 Fixed java serialization corner case
- PR #2355 Handle float16 in binary operations
- PR #2311 Fix copy behaviour for GenericIndex
- PR #2349 Fix issues with String filter in java API
- PR #2323 Fix groupby on categoricals
- PR #2328 Ensure order is preserved in CategoricalAccessor._set_categories
- PR #2202 Fix issue with unary ops mishandling empty input
- PR #2326 Fix for bug in DLPack when reading multiple columns
- PR #2324 Fix cudf Docker build
- PR #2325 Fix ORC RLEv2 patched base mode decoding with nonzero patch width
- PR #2235 Fix get_dummies to be compatible with dask
- PR #2332 Zero initialize gdf_dtype_extra_info
- PR #2355 Handle float16 in binary operations
- PR #2360 Fix missing dtype handling in cudf.Series & columnops.as_column
- PR #2364 Fix quantile api and other trivial issues around it
- PR #2361 Fixed issue with `codes` of CategoricalIndex
- PR #2357 Fixed inconsistent type of index created with from_pandas vs direct construction
- PR #2389 Fixed Rolling __getattr__ and __getitem__ for offset based windows
- PR #2402 Fixed bug in valid mask computation in cudf::copy_if (apply_boolean_mask)
- PR #2401 Fix to a scalar datetime(of type Days) issue
- PR #2386 Correctly allocate output valids in groupby
- PR #2411 Fixed failures on binary op on single element string column
- PR #2422 Fix Pandas logical binary operation incompatibilites
- PR #2447 Fix CodeCov posting build statuses temporarily
- PR #2450 Fix erroneous null handling in `cudf.DataFrame`'s `apply_rows`
- PR #2470 Fix issues with empty strings and string categories (Java)
- PR #2471 Fix String Column Validity.
- PR #2481 Fix java validity buffer serialization
- PR #2485 Updated bytes calculation to use size_t to avoid overflow in column concat
- PR #2461 Fix groupby multiple aggregations same column
- PR #2514 Fix cudf::drop_nulls threshold handling in Cython
- PR #2516 Fix utilities include paths and meta.yaml header paths
- PR #2517 Fix device memory leak in to_dlpack tensor deleter
- PR #2431 Fix local build generated file ownerships
- PR #2511 Added import of orc, refactored exception handlers to not squash fatal exceptions
- PR #2527 Fix index and column input handling in dask_cudf read_parquet
- PR #2466 Fix `dataframe.query` returning null rows erroneously
- PR #2548 Orc reader: fix non-deterministic data decoding at chunk boundaries
- PR #2557 fix cudautils import in string.py
- PR #2521 Fix casting datetimes from/to the same resolution
- PR #2545 Fix MultiIndexes with datetime levels
- PR #2560 Remove duplicate `dlpack` definition in conda recipe
- PR #2567 Fix ColumnVector.fromScalar issues while dealing with null scalars
- PR #2565 Orc reader: fix incorrect data decoding of int64 data types
- PR #2577 Fix search benchmark compilation error by adding necessary header
- PR #2604 Fix a bug in copying.pyx:_normalize_types that upcasted int32 to int64


# cuDF 0.8.0 (27 June 2019)

## New Features

- PR #1524 Add GPU-accelerated JSON Lines parser with limited feature set
- PR #1569 Add support for Json objects to the JSON Lines reader
- PR #1622 Add Series.loc
- PR #1654 Add cudf::apply_boolean_mask: faster replacement for gdf_apply_stencil
- PR #1487 cython gather/scatter
- PR #1310 Implemented the slice/split functionality.
- PR #1630 Add Python layer to the GPU-accelerated JSON reader
- PR #1745 Add rounding of numeric columns via Numba
- PR #1772 JSON reader: add support for BytesIO and StringIO input
- PR #1527 Support GDF_BOOL8 in readers and writers
- PR #1819 Logical operators (AND, OR, NOT) for libcudf and cuDF
- PR #1813 ORC Reader: Add support for stripe selection
- PR #1828 JSON Reader: add suport for bool8 columns
- PR #1833 Add column iterator with/without nulls
- PR #1665 Add the point-in-polygon GIS function
- PR #1863 Series and Dataframe methods for all and any
- PR #1908 cudf::copy_range and cudf::fill for copying/assigning an index or range to a constant
- PR #1921 Add additional formats for typecasting to/from strings
- PR #1807 Add Series.dropna()
- PR #1987 Allow user defined functions in the form of ptx code to be passed to binops
- PR #1948 Add operator functions like `Series.add()` to DataFrame and Series
- PR #1954 Add skip test argument to GPU build script
- PR #2018 Add bindings for new groupby C++ API
- PR #1984 Add rolling window operations Series.rolling() and DataFrame.rolling()
- PR #1542 Python method and bindings for to_csv
- PR #1995 Add Java API
- PR #1998 Add google benchmark to cudf
- PR #1845 Add cudf::drop_duplicates, DataFrame.drop_duplicates
- PR #1652 Added `Series.where()` feature
- PR #2074 Java Aggregates, logical ops, and better RMM support
- PR #2140 Add a `cudf::transform` function
- PR #2068 Concatenation of different typed columns

## Improvements

- PR #1538 Replacing LesserRTTI with inequality_comparator
- PR #1703 C++: Added non-aggregating `insert` to `concurrent_unordered_map` with specializations to store pairs with a single atomicCAS when possible.
- PR #1422 C++: Added a RAII wrapper for CUDA streams
- PR #1701 Added `unique` method for stringColumns
- PR #1713 Add documentation for Dask-XGBoost
- PR #1666 CSV Reader: Improve performance for files with large number of columns
- PR #1725 Enable the ability to use a single column groupby as its own index
- PR #1759 Add an example showing simultaneous rolling averages to `apply_grouped` documentation
- PR #1746 C++: Remove unused code: `windowed_ops.cu`, `sorting.cu`, `hash_ops.cu`
- PR #1748 C++: Add `bool` nullability flag to `device_table` row operators
- PR #1764 Improve Numerical column: `mean_var` and `mean`
- PR #1767 Speed up Python unit tests
- PR #1770 Added build.sh script, updated CI scripts and documentation
- PR #1739 ORC Reader: Add more pytest coverage
- PR #1696 Added null support in `Series.replace()`.
- PR #1390 Added some basic utility functions for `gdf_column`'s
- PR #1791 Added general column comparison code for testing
- PR #1795 Add printing of git submodule info to `print_env.sh`
- PR #1796 Removing old sort based group by code and gdf_filter
- PR #1811 Added funtions for copying/allocating `cudf::table`s
- PR #1838 Improve columnops.column_empty so that it returns typed columns instead of a generic Column
- PR #1890 Add utils.get_dummies- a pandas-like wrapper around one_hot-encoding
- PR #1823 CSV Reader: default the column type to string for empty dataframes
- PR #1827 Create bindings for scalar-vector binops, and update one_hot_encoding to use them
- PR #1817 Operators now support different sized dataframes as long as they don't share different sized columns
- PR #1855 Transition replace_nulls to new C++ API and update corresponding Cython/Python code
- PR #1858 Add `std::initializer_list` constructor to `column_wrapper`
- PR #1846 C++ type-erased gdf_equal_columns test util; fix gdf_equal_columns logic error
- PR #1390 Added some basic utility functions for `gdf_column`s
- PR #1391 Tidy up bit-resolution-operation and bitmask class code
- PR #1882 Add iloc functionality to MultiIndex dataframes
- PR #1884 Rolling windows: general enhancements and better coverage for unit tests
- PR #1886 support GDF_STRING_CATEGORY columns in apply_boolean_mask, drop_nulls and other libcudf functions
- PR #1896 Improve performance of groupby with levels specified in dask-cudf
- PR #1915 Improve iloc performance for non-contiguous row selection
- PR #1859 Convert read_json into a C++ API
- PR #1919 Rename libcudf namespace gdf to namespace cudf
- PR #1850 Support left_on and right_on for DataFrame merge operator
- PR #1930 Specialize constructor for `cudf::bool8` to cast argument to `bool`
- PR #1938 Add default constructor for `column_wrapper`
- PR #1930 Specialize constructor for `cudf::bool8` to cast argument to `bool`
- PR #1952 consolidate libcudf public API headers in include/cudf
- PR #1949 Improved selection with boolmask using libcudf `apply_boolean_mask`
- PR #1956 Add support for nulls in `query()`
- PR #1973 Update `std::tuple` to `std::pair` in top-most libcudf APIs and C++ transition guide
- PR #1981 Convert read_csv into a C++ API
- PR #1868 ORC Reader: Support row index for speed up on small/medium datasets
- PR #1964 Added support for list-like types in Series.str.cat
- PR #2005 Use HTML5 details tag in bug report issue template
- PR #2003 Removed few redundant unit-tests from test_string.py::test_string_cat
- PR #1944 Groupby design improvements
- PR #2017 Convert `read_orc()` into a C++ API
- PR #2011 Convert `read_parquet()` into a C++ API
- PR #1756 Add documentation "10 Minutes to cuDF and dask_cuDF"
- PR #2034 Adding support for string columns concatenation using "add" binary operator
- PR #2042 Replace old "10 Minutes" guide with new guide for docs build process
- PR #2036 Make library of common test utils to speed up tests compilation
- PR #2022 Facilitating get_dummies to be a high level api too
- PR #2050 Namespace IO readers and add back free-form `read_xxx` functions
- PR #2104 Add a functional ``sort=`` keyword argument to groupby
- PR #2108 Add `find_and_replace` for StringColumn for replacing single values

## Bug Fixes

- PR #1465 Fix for test_orc.py and test_sparse_df.py test failures
- PR #1583 Fix underlying issue in `as_index()` that was causing `Series.quantile()` to fail
- PR #1680 Add errors= keyword to drop() to fix cudf-dask bug
- PR #1651 Fix `query` function on empty dataframe
- PR #1616 Fix CategoricalColumn to access categories by index instead of iteration
- PR #1660 Fix bug in `loc` when indexing with a column name (a string)
- PR #1683 ORC reader: fix timestamp conversion to UTC
- PR #1613 Improve CategoricalColumn.fillna(-1) performance
- PR #1642 Fix failure of CSV_TEST gdf_csv_test.SkiprowsNrows on multiuser systems
- PR #1709 Fix handling of `datetime64[ms]` in `dataframe.select_dtypes`
- PR #1704 CSV Reader: Add support for the plus sign in number fields
- PR #1687 CSV reader: return an empty dataframe for zero size input
- PR #1757 Concatenating columns with null columns
- PR #1755 Add col_level keyword argument to melt
- PR #1758 Fix df.set_index() when setting index from an empty column
- PR #1749 ORC reader: fix long strings of NULL values resulting in incorrect data
- PR #1742 Parquet Reader: Fix index column name to match PANDAS compat
- PR #1782 Update libcudf doc version
- PR #1783 Update conda dependencies
- PR #1786 Maintain the original series name in series.unique output
- PR #1760 CSV Reader: fix segfault when dtype list only includes columns from usecols list
- PR #1831 build.sh: Assuming python is in PATH instead of using PYTHON env var
- PR #1839 Raise an error instead of segfaulting when transposing a DataFrame with StringColumns
- PR #1840 Retain index correctly during merge left_on right_on
- PR #1825 cuDF: Multiaggregation Groupby Failures
- PR #1789 CSV Reader: Fix missing support for specifying `int8` and `int16` dtypes
- PR #1857 Cython Bindings: Handle `bool` columns while calling `column_view_from_NDArrays`
- PR #1849 Allow DataFrame support methods to pass arguments to the methods
- PR #1847 Fixed #1375 by moving the nvstring check into the wrapper function
- PR #1864 Fixing cudf reduction for POWER platform
- PR #1869 Parquet reader: fix Dask timestamps not matching with Pandas (convert to milliseconds)
- PR #1876 add dtype=bool for `any`, `all` to treat integer column correctly
- PR #1875 CSV reader: take NaN values into account in dtype detection
- PR #1873 Add column dtype checking for the all/any methods
- PR #1902 Bug with string iteration in _apply_basic_agg
- PR #1887 Fix for initialization issue in pq_read_arg,orc_read_arg
- PR #1867 JSON reader: add support for null/empty fields, including the 'null' literal
- PR #1891 Fix bug #1750 in string column comparison
- PR #1909 Support of `to_pandas()` of boolean series with null values
- PR #1923 Use prefix removal when two aggs are called on a SeriesGroupBy
- PR #1914 Zero initialize gdf_column local variables
- PR #1959 Add support for comparing boolean Series to scalar
- PR #1966 Ignore index fix in series append
- PR #1967 Compute index __sizeof__ only once for DataFrame __sizeof__
- PR #1977 Support CUDA installation in default system directories
- PR #1982 Fixes incorrect index name after join operation
- PR #1985 Implement `GDF_PYMOD`, a special modulo that follows python's sign rules
- PR #1991 Parquet reader: fix decoding of NULLs
- PR #1990 Fixes a rendering bug in the `apply_grouped` documentation
- PR #1978 Fix for values being filled in an empty dataframe
- PR #2001 Correctly create MultiColumn from Pandas MultiColumn
- PR #2006 Handle empty dataframe groupby construction for dask
- PR #1965 Parquet Reader: Fix duplicate index column when it's already in `use_cols`
- PR #2033 Add pip to conda environment files to fix warning
- PR #2028 CSV Reader: Fix reading of uncompressed files without a recognized file extension
- PR #2073 Fix an issue when gathering columns with NVCategory and nulls
- PR #2053 cudf::apply_boolean_mask return empty column for empty boolean mask
- PR #2066 exclude `IteratorTest.mean_var_output` test from debug build
- PR #2069 Fix JNI code to use read_csv and read_parquet APIs
- PR #2071 Fix bug with unfound transitive dependencies for GTests in Ubuntu 18.04
- PR #2089 Configure Sphinx to render params correctly
- PR #2091 Fix another bug with unfound transitive dependencies for `cudftestutils` in Ubuntu 18.04
- PR #2115 Just apply `--disable-new-dtags` instead of trying to define all the transitive dependencies
- PR #2106 Fix errors in JitCache tests caused by sharing of device memory between processes
- PR #2120 Fix errors in JitCache tests caused by running multiple threads on the same data
- PR #2102 Fix memory leak in groupby
- PR #2113 fixed typo in to_csv code example


# cudf 0.7.2 (16 May 2019)

## New Features

- PR #1735 Added overload for atomicAdd on int64. Streamlined implementation of custom atomic overloads.
- PR #1741 Add MultiIndex concatenation

## Bug Fixes

- PR #1718 Fix issue with SeriesGroupBy MultiIndex in dask-cudf
- PR #1734 Python: fix performance regression for groupby count() aggregations
- PR #1768 Cython: fix handling read only schema buffers in gpuarrow reader


# cudf 0.7.1 (11 May 2019)

## New Features

- PR #1702 Lazy load MultiIndex to return groupby performance to near optimal.

## Bug Fixes

- PR #1708 Fix handling of `datetime64[ms]` in `dataframe.select_dtypes`


# cuDF 0.7.0 (10 May 2019)

## New Features

- PR #982 Implement gdf_group_by_without_aggregations and gdf_unique_indices functions
- PR #1142 Add `GDF_BOOL` column type
- PR #1194 Implement overloads for CUDA atomic operations
- PR #1292 Implemented Bitwise binary ops AND, OR, XOR (&, |, ^)
- PR #1235 Add GPU-accelerated Parquet Reader
- PR #1335 Added local_dict arg in `DataFrame.query()`.
- PR #1282 Add Series and DataFrame.describe()
- PR #1356 Rolling windows
- PR #1381 Add DataFrame._get_numeric_data
- PR #1388 Add CODEOWNERS file to auto-request reviews based on where changes are made
- PR #1396 Add DataFrame.drop method
- PR #1413 Add DataFrame.melt method
- PR #1412 Add DataFrame.pop()
- PR #1419 Initial CSV writer function
- PR #1441 Add Series level cumulative ops (cumsum, cummin, cummax, cumprod)
- PR #1420 Add script to build and test on a local gpuCI image
- PR #1440 Add DatetimeColumn.min(), DatetimeColumn.max()
- PR #1455 Add Series.Shift via Numba kernel
- PR #1441 Add Series level cumulative ops (cumsum, cummin, cummax, cumprod)
- PR #1461 Add Python coverage test to gpu build
- PR #1445 Parquet Reader: Add selective reading of rows and row group
- PR #1532 Parquet Reader: Add support for INT96 timestamps
- PR #1516 Add Series and DataFrame.ndim
- PR #1556 Add libcudf C++ transition guide
- PR #1466 Add GPU-accelerated ORC Reader
- PR #1565 Add build script for nightly doc builds
- PR #1508 Add Series isna, isnull, and notna
- PR #1456 Add Series.diff() via Numba kernel
- PR #1588 Add Index `astype` typecasting
- PR #1301 MultiIndex support
- PR #1599 Level keyword supported in groupby
- PR #929 Add support operations to dataframe
- PR #1609 Groupby accept list of Series
- PR #1658 Support `group_keys=True` keyword in groupby method

## Improvements

- PR #1531 Refactor closures as private functions in gpuarrow
- PR #1404 Parquet reader page data decoding speedup
- PR #1076 Use `type_dispatcher` in join, quantiles, filter, segmented sort, radix sort and hash_groupby
- PR #1202 Simplify README.md
- PR #1149 CSV Reader: Change convertStrToValue() functions to `__device__` only
- PR #1238 Improve performance of the CUDA trie used in the CSV reader
- PR #1245 Use file cache for JIT kernels
- PR #1278 Update CONTRIBUTING for new conda environment yml naming conventions
- PR #1163 Refactored UnaryOps. Reduced API to two functions: `gdf_unary_math` and `gdf_cast`. Added `abs`, `-`, and `~` ops. Changed bindings to Cython
- PR #1284 Update docs version
- PR #1287 add exclude argument to cudf.select_dtype function
- PR #1286 Refactor some of the CSV Reader kernels into generic utility functions
- PR #1291 fillna in `Series.to_gpu_array()` and `Series.to_array()` can accept the scalar too now.
- PR #1005 generic `reduction` and `scan` support
- PR #1349 Replace modernGPU sort join with thrust.
- PR #1363 Add a dataframe.mean(...) that raises NotImplementedError to satisfy `dask.dataframe.utils.is_dataframe_like`
- PR #1319 CSV Reader: Use column wrapper for gdf_column output alloc/dealloc
- PR #1376 Change series quantile default to linear
- PR #1399 Replace CFFI bindings for NVTX functions with Cython bindings
- PR #1389 Refactored `set_null_count()`
- PR #1386 Added macros `GDF_TRY()`, `CUDF_TRY()` and `ASSERT_CUDF_SUCCEEDED()`
- PR #1435 Rework CMake and conda recipes to depend on installed libraries
- PR #1391 Tidy up bit-resolution-operation and bitmask class code
- PR #1439 Add cmake variable to enable compiling CUDA code with -lineinfo
- PR #1462 Add ability to read parquet files from arrow::io::RandomAccessFile
- PR #1453 Convert CSV Reader CFFI to Cython
- PR #1479 Convert Parquet Reader CFFI to Cython
- PR #1397 Add a utility function for producing an overflow-safe kernel launch grid configuration
- PR #1382 Add GPU parsing of nested brackets to cuIO parsing utilities
- PR #1481 Add cudf::table constructor to allocate a set of `gdf_column`s
- PR #1484 Convert GroupBy CFFI to Cython
- PR #1463 Allow and default melt keyword argument var_name to be None
- PR #1486 Parquet Reader: Use device_buffer rather than device_ptr
- PR #1525 Add cudatoolkit conda dependency
- PR #1520 Renamed `src/dataframe` to `src/table` and moved `table.hpp`. Made `types.hpp` to be type declarations only.
- PR #1492 Convert transpose CFFI to Cython
- PR #1495 Convert binary and unary ops CFFI to Cython
- PR #1503 Convert sorting and hashing ops CFFI to Cython
- PR #1522 Use latest release version in update-version CI script
- PR #1533 Remove stale join CFFI, fix memory leaks in join Cython
- PR #1521 Added `row_bitmask` to compute bitmask for rows of a table. Merged `valids_ops.cu` and `bitmask_ops.cu`
- PR #1553 Overload `hash_row` to avoid using intial hash values. Updated `gdf_hash` to select between overloads
- PR #1585 Updated `cudf::table` to maintain own copy of wrapped `gdf_column*`s
- PR #1559 Add `except +` to all Cython function definitions to catch C++ exceptions properly
- PR #1617 `has_nulls` and `column_dtypes` for `cudf::table`
- PR #1590 Remove CFFI from the build / install process entirely
- PR #1536 Convert gpuarrow CFFI to Cython
- PR #1655 Add `Column._pointer` as a way to access underlying `gdf_column*` of a `Column`
- PR #1655 Update readme conda install instructions for cudf version 0.6 and 0.7


## Bug Fixes

- PR #1233 Fix dtypes issue while adding the column to `str` dataframe.
- PR #1254 CSV Reader: fix data type detection for floating-point numbers in scientific notation
- PR #1289 Fix looping over each value instead of each category in concatenation
- PR #1293 Fix Inaccurate error message in join.pyx
- PR #1308 Add atomicCAS overload for `int8_t`, `int16_t`
- PR #1317 Fix catch polymorphic exception by reference in ipc.cu
- PR #1325 Fix dtype of null bitmasks to int8
- PR #1326 Update build documentation to use -DCMAKE_CXX11_ABI=ON
- PR #1334 Add "na_position" argument to CategoricalColumn sort_by_values
- PR #1321 Fix out of bounds warning when checking Bzip2 header
- PR #1359 Add atomicAnd/Or/Xor for integers
- PR #1354 Fix `fillna()` behaviour when replacing values with different dtypes
- PR #1347 Fixed core dump issue while passing dict_dtypes without column names in `cudf.read_csv()`
- PR #1379 Fixed build failure caused due to error: 'col_dtype' may be used uninitialized
- PR #1392 Update cudf Dockerfile and package_versions.sh
- PR #1385 Added INT8 type to `_schema_to_dtype` for use in GpuArrowReader
- PR #1393 Fixed a bug in `gdf_count_nonzero_mask()` for the case of 0 bits to count
- PR #1395 Update CONTRIBUTING to use the environment variable CUDF_HOME
- PR #1416 Fix bug at gdf_quantile_exact and gdf_quantile_appox
- PR #1421 Fix remove creation of series multiple times during `add_column()`
- PR #1405 CSV Reader: Fix memory leaks on read_csv() failure
- PR #1328 Fix CategoricalColumn to_arrow() null mask
- PR #1433 Fix NVStrings/categories includes
- PR #1432 Update NVStrings to 0.7.* to coincide with 0.7 development
- PR #1483 Modify CSV reader to avoid cropping blank quoted characters in non-string fields
- PR #1446 Merge 1275 hotfix from master into branch-0.7
- PR #1447 Fix legacy groupby apply docstring
- PR #1451 Fix hash join estimated result size is not correct
- PR #1454 Fix local build script improperly change directory permissions
- PR #1490 Require Dask 1.1.0+ for `is_dataframe_like` test or skip otherwise.
- PR #1491 Use more specific directories & groups in CODEOWNERS
- PR #1497 Fix Thrust issue on CentOS caused by missing default constructor of host_vector elements
- PR #1498 Add missing include guard to device_atomics.cuh and separated DEVICE_ATOMICS_TEST
- PR #1506 Fix csv-write call to updated NVStrings method
- PR #1510 Added nvstrings `fillna()` function
- PR #1507 Parquet Reader: Default string data to GDF_STRING
- PR #1535 Fix doc issue to ensure correct labelling of cudf.series
- PR #1537 Fix `undefined reference` link error in HashPartitionTest
- PR #1548 Fix ci/local/build.sh README from using an incorrect image example
- PR #1551 CSV Reader: Fix integer column name indexing
- PR #1586 Fix broken `scalar_wrapper::operator==`
- PR #1591 ORC/Parquet Reader: Fix missing import for FileNotFoundError exception
- PR #1573 Parquet Reader: Fix crash due to clash with ORC reader datasource
- PR #1607 Revert change of `column.to_dense_buffer` always return by copy for performance concerns
- PR #1618 ORC reader: fix assert & data output when nrows/skiprows isn't aligned to stripe boundaries
- PR #1631 Fix failure of TYPES_TEST on some gcc-7 based systems.
- PR #1641 CSV Reader: Fix skip_blank_lines behavior with Windows line terminators (\r\n)
- PR #1648 ORC reader: fix non-deterministic output when skiprows is non-zero
- PR #1676 Fix groupby `as_index` behaviour with `MultiIndex`
- PR #1659 Fix bug caused by empty groupbys and multiindex slicing throwing exceptions
- PR #1656 Correct Groupby failure in dask when un-aggregable columns are left in dataframe.
- PR #1689 Fix groupby performance regression
- PR #1694 Add Cython as a runtime dependency since it's required in `setup.py`


# cuDF 0.6.1 (25 Mar 2019)

## Bug Fixes

- PR #1275 Fix CentOS exception in DataFrame.hash_partition from using value "returned" by a void function


# cuDF 0.6.0 (22 Mar 2019)

## New Features

- PR #760 Raise `FileNotFoundError` instead of `GDF_FILE_ERROR` in `read_csv` if the file does not exist
- PR #539 Add Python bindings for replace function
- PR #823 Add Doxygen configuration to enable building HTML documentation for libcudf C/C++ API
- PR #807 CSV Reader: Add byte_range parameter to specify the range in the input file to be read
- PR #857 Add Tail method for Series/DataFrame and update Head method to use iloc
- PR #858 Add series feature hashing support
- PR #871 CSV Reader: Add support for NA values, including user specified strings
- PR #893 Adds PyArrow based parquet readers / writers to Python, fix category dtype handling, fix arrow ingest buffer size issues
- PR #867 CSV Reader: Add support for ignoring blank lines and comment lines
- PR #887 Add Series digitize method
- PR #895 Add Series groupby
- PR #898 Add DataFrame.groupby(level=0) support
- PR #920 Add feather, JSON, HDF5 readers / writers from PyArrow / Pandas
- PR #888 CSV Reader: Add prefix parameter for column names, used when parsing without a header
- PR #913 Add DLPack support: convert between cuDF DataFrame and DLTensor
- PR #939 Add ORC reader from PyArrow
- PR #918 Add Series.groupby(level=0) support
- PR #906 Add binary and comparison ops to DataFrame
- PR #958 Support unary and binary ops on indexes
- PR #964 Add `rename` method to `DataFrame`, `Series`, and `Index`
- PR #985 Add `Series.to_frame` method
- PR #985 Add `drop=` keyword to reset_index method
- PR #994 Remove references to pygdf
- PR #990 Add external series groupby support
- PR #988 Add top-level merge function to cuDF
- PR #992 Add comparison binaryops to DateTime columns
- PR #996 Replace relative path imports with absolute paths in tests
- PR #995 CSV Reader: Add index_col parameter to specify the column name or index to be used as row labels
- PR #1004 Add `from_gpu_matrix` method to DataFrame
- PR #997 Add property index setter
- PR #1007 Replace relative path imports with absolute paths in cudf
- PR #1013 select columns with df.columns
- PR #1016 Rename Series.unique_count() to nunique() to match pandas API
- PR #947 Prefixsum to handle nulls and float types
- PR #1029 Remove rest of relative path imports
- PR #1021 Add filtered selection with assignment for Dataframes
- PR #872 Adding NVCategory support to cudf apis
- PR #1052 Add left/right_index and left/right_on keywords to merge
- PR #1091 Add `indicator=` and `suffixes=` keywords to merge
- PR #1107 Add unsupported keywords to Series.fillna
- PR #1032 Add string support to cuDF python
- PR #1136 Removed `gdf_concat`
- PR #1153 Added function for getting the padded allocation size for valid bitmask
- PR #1148 Add cudf.sqrt for dataframes and Series
- PR #1159 Add Python bindings for libcudf dlpack functions
- PR #1155 Add __array_ufunc__ for DataFrame and Series for sqrt
- PR #1168 to_frame for series accepts a name argument


## Improvements

- PR #1218 Add dask-cudf page to API docs
- PR #892 Add support for heterogeneous types in binary ops with JIT
- PR #730 Improve performance of `gdf_table` constructor
- PR #561 Add Doxygen style comments to Join CUDA functions
- PR #813 unified libcudf API functions by replacing gpu_ with gdf_
- PR #822 Add support for `__cuda_array_interface__` for ingest
- PR #756 Consolidate common helper functions from unordered map and multimap
- PR #753 Improve performance of groupby sum and average, especially for cases with few groups.
- PR #836 Add ingest support for arrow chunked arrays in Column, Series, DataFrame creation
- PR #763 Format doxygen comments for csv_read_arg struct
- PR #532 CSV Reader: Use type dispatcher instead of switch block
- PR #694 Unit test utilities improvements
- PR #878 Add better indexing to Groupby
- PR #554 Add `empty` method and `is_monotonic` attribute to `Index`
- PR #1040 Fixed up Doxygen comment tags
- PR #909 CSV Reader: Avoid host->device->host copy for header row data
- PR #916 Improved unit testing and error checking for `gdf_column_concat`
- PR #941 Replace `numpy` call in `Series.hash_encode` with `numba`
- PR #942 Added increment/decrement operators for wrapper types
- PR #943 Updated `count_nonzero_mask` to return `num_rows` when the mask is null
- PR #952 Added trait to map C++ type to `gdf_dtype`
- PR #966 Updated RMM submodule.
- PR #998 Add IO reader/writer modules to API docs, fix for missing cudf.Series docs
- PR #1017 concatenate along columns for Series and DataFrames
- PR #1002 Support indexing a dataframe with another boolean dataframe
- PR #1018 Better concatenation for Series and Dataframes
- PR #1036 Use Numpydoc style docstrings
- PR #1047 Adding gdf_dtype_extra_info to gdf_column_view_augmented
- PR #1054 Added default ctor to SerialTrieNode to overcome Thrust issue in CentOS7 + CUDA10
- PR #1024 CSV Reader: Add support for hexadecimal integers in integral-type columns
- PR #1033 Update `fillna()` to use libcudf function `gdf_replace_nulls`
- PR #1066 Added inplace assignment for columns and select_dtypes for dataframes
- PR #1026 CSV Reader: Change the meaning and type of the quoting parameter to match Pandas
- PR #1100 Adds `CUDF_EXPECTS` error-checking macro
- PR #1092 Fix select_dtype docstring
- PR #1111 Added cudf::table
- PR #1108 Sorting for datetime columns
- PR #1120 Return a `Series` (not a `Column`) from `Series.cat.set_categories()`
- PR #1128 CSV Reader: The last data row does not need to be line terminated
- PR #1183 Bump Arrow version to 0.12.1
- PR #1208 Default to CXX11_ABI=ON
- PR #1252 Fix NVStrings dependencies for cuda 9.2 and 10.0
- PR #2037 Optimize the existing `gather` and `scatter` routines in `libcudf`

## Bug Fixes

- PR #821 Fix flake8 issues revealed by flake8 update
- PR #808 Resolved renamed `d_columns_valids` variable name
- PR #820 CSV Reader: fix the issue where reader adds additional rows when file uses \r\n as a line terminator
- PR #780 CSV Reader: Fix scientific notation parsing and null values for empty quotes
- PR #815 CSV Reader: Fix data parsing when tabs are present in the input CSV file
- PR #850 Fix bug where left joins where the left df has 0 rows causes a crash
- PR #861 Fix memory leak by preserving the boolean mask index
- PR #875 Handle unnamed indexes in to/from arrow functions
- PR #877 Fix ingest of 1 row arrow tables in from arrow function
- PR #876 Added missing `<type_traits>` include
- PR #889 Deleted test_rmm.py which has now moved to RMM repo
- PR #866 Merge v0.5.1 numpy ABI hotfix into 0.6
- PR #917 value_counts return int type on empty columns
- PR #611 Renamed `gdf_reduce_optimal_output_size()` -> `gdf_reduction_get_intermediate_output_size()`
- PR #923 fix index for negative slicing for cudf dataframe and series
- PR #927 CSV Reader: Fix category GDF_CATEGORY hashes not being computed properly
- PR #921 CSV Reader: Fix parsing errors with delim_whitespace, quotations in the header row, unnamed columns
- PR #933 Fix handling objects of all nulls in series creation
- PR #940 CSV Reader: Fix an issue where the last data row is missing when using byte_range
- PR #945 CSV Reader: Fix incorrect datetime64 when milliseconds or space separator are used
- PR #959 Groupby: Problem with column name lookup
- PR #950 Converting dataframe/recarry with non-contiguous arrays
- PR #963 CSV Reader: Fix another issue with missing data rows when using byte_range
- PR #999 Fix 0 sized kernel launches and empty sort_index exception
- PR #993 Fix dtype in selecting 0 rows from objects
- PR #1009 Fix performance regression in `to_pandas` method on DataFrame
- PR #1008 Remove custom dask communication approach
- PR #1001 CSV Reader: Fix a memory access error when reading a large (>2GB) file with date columns
- PR #1019 Binary Ops: Fix error when one input column has null mask but other doesn't
- PR #1014 CSV Reader: Fix false positives in bool value detection
- PR #1034 CSV Reader: Fix parsing floating point precision and leading zero exponents
- PR #1044 CSV Reader: Fix a segfault when byte range aligns with a page
- PR #1058 Added support for `DataFrame.loc[scalar]`
- PR #1060 Fix column creation with all valid nan values
- PR #1073 CSV Reader: Fix an issue where a column name includes the return character
- PR #1090 Updating Doxygen Comments
- PR #1080 Fix dtypes returned from loc / iloc because of lists
- PR #1102 CSV Reader: Minor fixes and memory usage improvements
- PR #1174: Fix release script typo
- PR #1137 Add prebuild script for CI
- PR #1118 Enhanced the `DataFrame.from_records()` feature
- PR #1129 Fix join performance with index parameter from using numpy array
- PR #1145 Issue with .agg call on multi-column dataframes
- PR #908 Some testing code cleanup
- PR #1167 Fix issue with null_count not being set after inplace fillna()
- PR #1184 Fix iloc performance regression
- PR #1185 Support left_on/right_on and also on=str in merge
- PR #1200 Fix allocating bitmasks with numba instead of rmm in allocate_mask function
- PR #1213 Fix bug with csv reader requesting subset of columns using wrong datatype
- PR #1223 gpuCI: Fix label on rapidsai channel on gpu build scripts
- PR #1242 Add explicit Thrust exec policy to fix NVCATEGORY_TEST segfault on some platforms
- PR #1246 Fix categorical tests that failed due to bad implicit type conversion
- PR #1255 Fix overwriting conda package main label uploads
- PR #1259 Add dlpack includes to pip build


# cuDF 0.5.1 (05 Feb 2019)

## Bug Fixes

- PR #842 Avoid using numpy via cimport to prevent ABI issues in Cython compilation


# cuDF 0.5.0 (28 Jan 2019)

## New Features

- PR #722 Add bzip2 decompression support to `read_csv()`
- PR #693 add ZLIB-based GZIP/ZIP support to `read_csv_strings()`
- PR #411 added null support to gdf_order_by (new API) and cudf_table::sort
- PR #525 Added GitHub Issue templates for bugs, documentation, new features, and questions
- PR #501 CSV Reader: Add support for user-specified decimal point and thousands separator to read_csv_strings()
- PR #455 CSV Reader: Add support for user-specified decimal point and thousands separator to read_csv()
- PR #439 add `DataFrame.drop` method similar to pandas
- PR #356 add `DataFrame.transpose` method and `DataFrame.T` property similar to pandas
- PR #505 CSV Reader: Add support for user-specified boolean values
- PR #350 Implemented Series replace function
- PR #490 Added print_env.sh script to gather relevant environment details when reporting cuDF issues
- PR #474 add ZLIB-based GZIP/ZIP support to `read_csv()`
- PR #547 Added melt similar to `pandas.melt()`
- PR #491 Add CI test script to check for updates to CHANGELOG.md in PRs
- PR #550 Add CI test script to check for style issues in PRs
- PR #558 Add CI scripts for cpu-based conda and gpu-based test builds
- PR #524 Add Boolean Indexing
- PR #564 Update python `sort_values` method to use updated libcudf `gdf_order_by` API
- PR #509 CSV Reader: Input CSV file can now be passed in as a text or a binary buffer
- PR #607 Add `__iter__` and iteritems to DataFrame class
- PR #643 added a new api gdf_replace_nulls that allows a user to replace nulls in a column

## Improvements

- PR #426 Removed sort-based groupby and refactored existing groupby APIs. Also improves C++/CUDA compile time.
- PR #461 Add `CUDF_HOME` variable in README.md to replace relative pathing.
- PR #472 RMM: Created centralized rmm::device_vector alias and rmm::exec_policy
- PR #500 Improved the concurrent hash map class to support partitioned (multi-pass) hash table building.
- PR #454 Improve CSV reader docs and examples
- PR #465 Added templated C++ API for RMM to avoid explicit cast to `void**`
- PR #513 `.gitignore` tweaks
- PR #521 Add `assert_eq` function for testing
- PR #502 Simplify Dockerfile for local dev, eliminate old conda/pip envs
- PR #549 Adds `-rdynamic` compiler flag to nvcc for Debug builds
- PR #472 RMM: Created centralized rmm::device_vector alias and rmm::exec_policy
- PR #577 Added external C++ API for scatter/gather functions
- PR #500 Improved the concurrent hash map class to support partitioned (multi-pass) hash table building
- PR #583 Updated `gdf_size_type` to `int`
- PR #500 Improved the concurrent hash map class to support partitioned (multi-pass) hash table building
- PR #617 Added .dockerignore file. Prevents adding stale cmake cache files to the docker container
- PR #658 Reduced `JOIN_TEST` time by isolating overflow test of hash table size computation
- PR #664 Added Debuging instructions to README
- PR #651 Remove noqa marks in `__init__.py` files
- PR #671 CSV Reader: uncompressed buffer input can be parsed without explicitly specifying compression as None
- PR #684 Make RMM a submodule
- PR #718 Ensure sum, product, min, max methods pandas compatibility on empty datasets
- PR #720 Refactored Index classes to make them more Pandas-like, added CategoricalIndex
- PR #749 Improve to_arrow and from_arrow Pandas compatibility
- PR #766 Remove TravisCI references, remove unused variables from CMake, fix ARROW_VERSION in Cmake
- PR #773 Add build-args back to Dockerfile and handle dependencies based on environment yml file
- PR #781 Move thirdparty submodules to root and symlink in /cpp
- PR #843 Fix broken cudf/python API examples, add new methods to the API index

## Bug Fixes

- PR #569 CSV Reader: Fix days being off-by-one when parsing some dates
- PR #531 CSV Reader: Fix incorrect parsing of quoted numbers
- PR #465 Added templated C++ API for RMM to avoid explicit cast to `void**`
- PR #473 Added missing <random> include
- PR #478 CSV Reader: Add api support for auto column detection, header, mangle_dupe_cols, usecols
- PR #495 Updated README to correct where cffi pytest should be executed
- PR #501 Fix the intermittent segfault caused by the `thousands` and `compression` parameters in the csv reader
- PR #502 Simplify Dockerfile for local dev, eliminate old conda/pip envs
- PR #512 fix bug for `on` parameter in `DataFrame.merge` to allow for None or single column name
- PR #511 Updated python/cudf/bindings/join.pyx to fix cudf merge printing out dtypes
- PR #513 `.gitignore` tweaks
- PR #521 Add `assert_eq` function for testing
- PR #537 Fix CMAKE_CUDA_STANDARD_REQURIED typo in CMakeLists.txt
- PR #447 Fix silent failure in initializing DataFrame from generator
- PR #545 Temporarily disable csv reader thousands test to prevent segfault (test re-enabled in PR #501)
- PR #559 Fix Assertion error while using `applymap` to change the output dtype
- PR #575 Update `print_env.sh` script to better handle missing commands
- PR #612 Prevent an exception from occuring with true division on integer series.
- PR #630 Fix deprecation warning for `pd.core.common.is_categorical_dtype`
- PR #622 Fix Series.append() behaviour when appending values with different numeric dtype
- PR #603 Fix error while creating an empty column using None.
- PR #673 Fix array of strings not being caught in from_pandas
- PR #644 Fix return type and column support of dataframe.quantile()
- PR #634 Fix create `DataFrame.from_pandas()` with numeric column names
- PR #654 Add resolution check for GDF_TIMESTAMP in Join
- PR #648 Enforce one-to-one copy required when using `numba>=0.42.0`
- PR #645 Fix cmake build type handling not setting debug options when CMAKE_BUILD_TYPE=="Debug"
- PR #669 Fix GIL deadlock when launching multiple python threads that make Cython calls
- PR #665 Reworked the hash map to add a way to report the destination partition for a key
- PR #670 CMAKE: Fix env include path taking precedence over libcudf source headers
- PR #674 Check for gdf supported column types
- PR #677 Fix 'gdf_csv_test_Dates' gtest failure due to missing nrows parameter
- PR #604 Fix the parsing errors while reading a csv file using `sep` instead of `delimiter`.
- PR #686 Fix converting nulls to NaT values when converting Series to Pandas/Numpy
- PR #689 CSV Reader: Fix behavior with skiprows+header to match pandas implementation
- PR #691 Fixes Join on empty input DFs
- PR #706 CSV Reader: Fix broken dtype inference when whitespace is in data
- PR #717 CSV reader: fix behavior when parsing a csv file with no data rows
- PR #724 CSV Reader: fix build issue due to parameter type mismatch in a std::max call
- PR #734 Prevents reading undefined memory in gpu_expand_mask_bits numba kernel
- PR #747 CSV Reader: fix an issue where CUDA allocations fail with some large input files
- PR #750 Fix race condition for handling NVStrings in CMake
- PR #719 Fix merge column ordering
- PR #770 Fix issue where RMM submodule pointed to wrong branch and pin other to correct branches
- PR #778 Fix hard coded ABI off setting
- PR #784 Update RMM submodule commit-ish and pip paths
- PR #794 Update `rmm::exec_policy` usage to fix segmentation faults when used as temprory allocator.
- PR #800 Point git submodules to branches of forks instead of exact commits


# cuDF 0.4.0 (05 Dec 2018)

## New Features

- PR #398 add pandas-compatible `DataFrame.shape()` and `Series.shape()`
- PR #394 New documentation feature "10 Minutes to cuDF"
- PR #361 CSV Reader: Add support for strings with delimiters

## Improvements

 - PR #436 Improvements for type_dispatcher and wrapper structs
 - PR #429 Add CHANGELOG.md (this file)
 - PR #266 use faster CUDA-accelerated DataFrame column/Series concatenation.
 - PR #379 new C++ `type_dispatcher` reduces code complexity in supporting many data types.
 - PR #349 Improve performance for creating columns from memoryview objects
 - PR #445 Update reductions to use type_dispatcher. Adds integer types support to sum_of_squares.
 - PR #448 Improve installation instructions in README.md
 - PR #456 Change default CMake build to Release, and added option for disabling compilation of tests

## Bug Fixes

 - PR #444 Fix csv_test CUDA too many resources requested fail.
 - PR #396 added missing output buffer in validity tests for groupbys.
 - PR #408 Dockerfile updates for source reorganization
 - PR #437 Add cffi to Dockerfile conda env, fixes "cannot import name 'librmm'"
 - PR #417 Fix `map_test` failure with CUDA 10
 - PR #414 Fix CMake installation include file paths
 - PR #418 Properly cast string dtypes to programmatic dtypes when instantiating columns
 - PR #427 Fix and tests for Concatenation illegal memory access with nulls


# cuDF 0.3.0 (23 Nov 2018)

## New Features

 - PR #336 CSV Reader string support

## Improvements

 - PR #354 source code refactored for better organization. CMake build system overhaul. Beginning of transition to Cython bindings.
 - PR #290 Add support for typecasting to/from datetime dtype
 - PR #323 Add handling pyarrow boolean arrays in input/out, add tests
 - PR #325 GDF_VALIDITY_UNSUPPORTED now returned for algorithms that don't support non-empty valid bitmasks
 - PR #381 Faster InputTooLarge Join test completes in ms rather than minutes.
 - PR #373 .gitignore improvements
 - PR #367 Doc cleanup & examples for DataFrame methods
 - PR #333 Add Rapids Memory Manager documentation
 - PR #321 Rapids Memory Manager adds file/line location logging and convenience macros
 - PR #334 Implement DataFrame `__copy__` and `__deepcopy__`
 - PR #271 Add NVTX ranges to pygdf
 - PR #311 Document system requirements for conda install

## Bug Fixes

 - PR #337 Retain index on `scale()` function
 - PR #344 Fix test failure due to PyArrow 0.11 Boolean handling
 - PR #364 Remove noexcept from managed_allocator;  CMakeLists fix for NVstrings
 - PR #357 Fix bug that made all series be considered booleans for indexing
 - PR #351 replace conda env configuration for developers
 - PRs #346 #360 Fix CSV reading of negative numbers
 - PR #342 Fix CMake to use conda-installed nvstrings
 - PR #341 Preserve categorical dtype after groupby aggregations
 - PR #315 ReadTheDocs build update to fix missing libcuda.so
 - PR #320 FIX out-of-bounds access error in reductions.cu
 - PR #319 Fix out-of-bounds memory access in libcudf count_valid_bits
 - PR #303 Fix printing empty dataframe


# cuDF 0.2.0 and cuDF 0.1.0

These were initial releases of cuDF based on previously separate pyGDF and libGDF libraries.<|MERGE_RESOLUTION|>--- conflicted
+++ resolved
@@ -45,16 +45,13 @@
 - PR #2766 Improve nvstrings python cmake flexibility
 - PR #2756 Add out_time_unit option to csv reader, support timestamp resolutions
 - PR #2771 Stopgap alias for to_gpu_matrix()
-<<<<<<< HEAD
 - PR #2645 libcudf unique_count for Series.nunique
-- PR #2809 Add hash_df and group_split dispatch functions for dask
-=======
 - PR #2783 Support mapping input columns to function arguments in apply kernels
 - PR #2645 libcudf unique_count for Series.nunique
 - PR #2817 Dask-cudf: `read_parquet` support for remote filesystems
 - PR #2823 improve java data movement debugging
 - PR #2806 CSV Reader: Clean-up row offset operations
->>>>>>> 5da24241
+- PR #2809 Add hash_df and group_split dispatch functions for dask
 
 ## Bug Fixes
 

# cuDF 0.7.0 (Date TBD)

## New Features

- PR #1194 Implement overloads for CUDA atomic operations
- PR #1292 Implemented Bitwise binary ops AND, OR, XOR (&, |, ^)
- PR #1235 Add GPU-accelerated Parquet Reader
- PR #1335 Added local_dict arg in `DataFrame.query()`.
- PR #1282 Add Series and DataFrame.describe()
- PR #1381 Add DataFrame._get_numeric_data
- PR #1388 Add CODEOWNERS file to auto-request reviews based on where changes are made
- PR #1396 Add DataFrame.drop method
- PR #1413 Add DataFrame.melt method
- PR #1412 Add DataFrame.pop()
<<<<<<< HEAD
- PR #1419 Initial CSV writer function
- PR #1441 Add Series level cumulative ops (cumsum, cummin, cummax, cumprod)
=======
- PR #1420 Add script to build and test on a local gpuCI image
>>>>>>> 97833593
- PR #1440 Add DatetimeColumn.min(), DatetimeColumn.max()
- PR #1441 Add Series level cumulative ops (cumsum, cummin, cummax, cumprod)

## Improvements

- PR #1404 Parquet reader page data decoding speedup
- PR #1076 Use `type_dispatcher` in join, quantiles, filter, segmented sort, radix sort and hash_groupby
- PR #1202 Simplify README.md
- PR #1149 CSV Reader: Change convertStrToValue() functions to `__device__` only
- PR #1238 Improve performance of the CUDA trie used in the CSV reader
- PR #1278 Update CONTRIBUTING for new conda environment yml naming conventions
- PR #1163 Refactored UnaryOps. Reduced API to two functions: `gdf_unary_math` and `gdf_cast`. Added `abs`, `-`, and `~` ops. Changed bindings to Cython
- PR #1284 Update docs version
- PR #1287 add exclude argument to cudf.select_dtype function
- PR #1286 Refactor some of the CSV Reader kernels into generic utility functions
- PR #1291 fillna in `Series.to_gpu_array()` and `Series.to_array()` can accept the scalar too now.
- PR #1005 generic `reduction` and `scan` support
- PR #1349 Replace modernGPU sort join with thrust.
- PR #1363 Add a dataframe.mean(...) that raises NotImplementedError to satisfy `dask.dataframe.utils.is_dataframe_like`
- PR #1319 CSV Reader: Use column wrapper for gdf_column output alloc/dealloc
- PR #1376 Change series quantile default to linear
- PR #1399 Replace CFFI bindings for NVTX functions with Cython bindings
- PR #1389 Refactored `set_null_count()`
- PR #1386 Added macros `GDF_TRY()`, `CUDF_TRY()` and `ASSERT_CUDF_SUCCEEDED()`
- PR #1435 Rework CMake and conda recipes to depend on installed libraries
- PR #1391 Tidy up bit-resolution-operation and bitmask class code
- PR #1397 Add a utility function for producing an overflow-safe kernel launch grid configuratio.
- PR #1439 Add cmake variable to enable compiling CUDA code with -lineinfo

## Bug Fixes

- PR #1233 Fix dtypes issue while adding the column to `str` dataframe.
- PR #1254 CSV Reader: fix data type detection for floating-point numbers in scientific notation
- PR #1289 Fix looping over each value instead of each category in concatenation
- PR #1293 Fix Inaccurate error message in join.pyx
- PR #1308 Add atomicCAS overload for `int8_t`, `int16_t`
- PR #1317 Fix catch polymorphic exception by reference in ipc.cu
- PR #1325 Fix dtype of null bitmasks to int8
- PR #1326 Update build documentation to use -DCMAKE_CXX11_ABI=ON
- PR #1334 Add "na_position" argument to CategoricalColumn sort_by_values
- PR #1321 Fix out of bounds warning when checking Bzip2 header
- PR #1359 Add atomicAnd/Or/Xor for integers
- PR #1354 Fix `fillna()` behaviour when replacing values with different dtypes
- PR #1347 Fixed core dump issue while passing dict_dtypes without column names in `cudf.read_csv()`
- PR #1379 Fixed build failure caused due to error: 'col_dtype' may be used uninitialized
- PR #1392 Update cudf Dockerfile and package_versions.sh
- PR #1385 Added INT8 type to `_schema_to_dtype` for use in GpuArrowReader
- PR #1393 Fixed a bug in `gdf_count_nonzero_mask()` for the case of 0 bits to count
- PR #1395 Update CONTRIBUTING to use the environment variable CUDF_HOME
- PR #1421 Fix remove creation of series multiple times during `add_column()`
- PR #1405 CSV Reader: Fix memory leaks on read_csv() failure
- PR #1328 Fix CategoricalColumn to_arrow() null mask
- PR #1433 Fix NVStrings/categories includes
- PR #1432 Update NVStrings to 0.7.* to coincide with 0.7 development
- PR #1446 Merge 1275 hotfix from master into branch-0.7
- PR #1447 Fix legacy groupby apply docstring
- PR #1451 Fix hash join estimated result size is not correct
- PR #1454 Fix local build script improperly change directory permissions

# cuDF 0.6.1 (25 Mar 2019)

## Bug Fixes

- PR #1275 Fix CentOS exception in DataFrame.hash_partition from using value "returned" by a void function


# cuDF 0.6.0 (22 Mar 2019)

## New Features

- PR #760 Raise `FileNotFoundError` instead of `GDF_FILE_ERROR` in `read_csv` if the file does not exist
- PR #539 Add Python bindings for replace function
- PR #823 Add Doxygen configuration to enable building HTML documentation for libcudf C/C++ API
- PR #807 CSV Reader: Add byte_range parameter to specify the range in the input file to be read
- PR #857 Add Tail method for Series/DataFrame and update Head method to use iloc
- PR #858 Add series feature hashing support
- PR #871 CSV Reader: Add support for NA values, including user specified strings
- PR #893 Adds PyArrow based parquet readers / writers to Python, fix category dtype handling, fix arrow ingest buffer size issues
- PR #867 CSV Reader: Add support for ignoring blank lines and comment lines
- PR #887 Add Series digitize method
- PR #895 Add Series groupby
- PR #898 Add DataFrame.groupby(level=0) support
- PR #920 Add feather, JSON, HDF5 readers / writers from PyArrow / Pandas
- PR #888 CSV Reader: Add prefix parameter for column names, used when parsing without a header
- PR #913 Add DLPack support: convert between cuDF DataFrame and DLTensor
- PR #939 Add ORC reader from PyArrow
- PR #918 Add Series.groupby(level=0) support
- PR #906 Add binary and comparison ops to DataFrame
- PR #958 Support unary and binary ops on indexes
- PR #964 Add `rename` method to `DataFrame`, `Series`, and `Index`
- PR #985 Add `Series.to_frame` method
- PR #985 Add `drop=` keyword to reset_index method
- PR #994 Remove references to pygdf
- PR #990 Add external series groupby support
- PR #988 Add top-level merge function to cuDF
- PR #992 Add comparison binaryops to DateTime columns
- PR #996 Replace relative path imports with absolute paths in tests
- PR #995 CSV Reader: Add index_col parameter to specify the column name or index to be used as row labels
- PR #1004 Add `from_gpu_matrix` method to DataFrame
- PR #997 Add property index setter
- PR #1007 Replace relative path imports with absolute paths in cudf
- PR #1013 select columns with df.columns
- PR #1016 Rename Series.unique_count() to nunique() to match pandas API
- PR #947 Prefixsum to handle nulls and float types
- PR #1029 Remove rest of relative path imports
- PR #1021 Add filtered selection with assignment for Dataframes
- PR #872 Adding NVCategory support to cudf apis
- PR #1052 Add left/right_index and left/right_on keywords to merge
- PR #1091 Add `indicator=` and `suffixes=` keywords to merge
- PR #1107 Add unsupported keywords to Series.fillna
- PR #1032 Add string support to cuDF python
- PR #1136 Removed `gdf_concat`
- PR #1153 Added function for getting the padded allocation size for valid bitmask
- PR #1148 Add cudf.sqrt for dataframes and Series
- PR #1159 Add Python bindings for libcudf dlpack functions
- PR #1155 Add __array_ufunc__ for DataFrame and Series for sqrt
- PR #1168 to_frame for series accepts a name argument

## Improvements

- PR #1218 Add dask-cudf page to API docs
- PR #892 Add support for heterogeneous types in binary ops with JIT
- PR #730 Improve performance of `gdf_table` constructor
- PR #561 Add Doxygen style comments to Join CUDA functions
- PR #813 unified libcudf API functions by replacing gpu_ with gdf_
- PR #822 Add support for `__cuda_array_interface__` for ingest
- PR #756 Consolidate common helper functions from unordered map and multimap
- PR #753 Improve performance of groupby sum and average, especially for cases with few groups.
- PR #836 Add ingest support for arrow chunked arrays in Column, Series, DataFrame creation
- PR #763 Format doxygen comments for csv_read_arg struct
- PR #532 CSV Reader: Use type dispatcher instead of switch block
- PR #694 Unit test utilities improvements
- PR #878 Add better indexing to Groupby
- PR #554 Add `empty` method and `is_monotonic` attribute to `Index`
- PR #1040 Fixed up Doxygen comment tags
- PR #909 CSV Reader: Avoid host->device->host copy for header row data
- PR #916 Improved unit testing and error checking for `gdf_column_concat`
- PR #941 Replace `numpy` call in `Series.hash_encode` with `numba`
- PR #942 Added increment/decrement operators for wrapper types
- PR #943 Updated `count_nonzero_mask` to return `num_rows` when the mask is null
- PR #952 Added trait to map C++ type to `gdf_dtype`
- PR #966 Updated RMM submodule.
- PR #998 Add IO reader/writer modules to API docs, fix for missing cudf.Series docs
- PR #1017 concatenate along columns for Series and DataFrames
- PR #1002 Support indexing a dataframe with another boolean dataframe
- PR #1018 Better concatenation for Series and Dataframes
- PR #1036 Use Numpydoc style docstrings
- PR #1047 Adding gdf_dtype_extra_info to gdf_column_view_augmented
- PR #1054 Added default ctor to SerialTrieNode to overcome Thrust issue in CentOS7 + CUDA10
- PR #1024 CSV Reader: Add support for hexadecimal integers in integral-type columns
- PR #1033 Update `fillna()` to use libcudf function `gdf_replace_nulls`
- PR #1066 Added inplace assignment for columns and select_dtypes for dataframes
- PR #1026 CSV Reader: Change the meaning and type of the quoting parameter to match Pandas
- PR #1100 Adds `CUDF_EXPECTS` error-checking macro
- PR #1092 Fix select_dtype docstring
- PR #1111 Added cudf::table
- PR #1108 Sorting for datetime columns
- PR #1120 Return a `Series` (not a `Column`) from `Series.cat.set_categories()`
- PR #1128 CSV Reader: The last data row does not need to be line terminated
- PR #1183 Bump Arrow version to 0.12.1
- PR #1208 Default to CXX11_ABI=ON
- PR #1252 Fix NVStrings dependencies for cuda 9.2 and 10.0

## Bug Fixes

- PR #821 Fix flake8 issues revealed by flake8 update
- PR #808 Resolved renamed `d_columns_valids` variable name
- PR #820 CSV Reader: fix the issue where reader adds additional rows when file uses \r\n as a line terminator
- PR #780 CSV Reader: Fix scientific notation parsing and null values for empty quotes
- PR #815 CSV Reader: Fix data parsing when tabs are present in the input CSV file
- PR #850 Fix bug where left joins where the left df has 0 rows causes a crash
- PR #861 Fix memory leak by preserving the boolean mask index
- PR #875 Handle unnamed indexes in to/from arrow functions
- PR #877 Fix ingest of 1 row arrow tables in from arrow function
- PR #876 Added missing `<type_traits>` include
- PR #889 Deleted test_rmm.py which has now moved to RMM repo
- PR #866 Merge v0.5.1 numpy ABI hotfix into 0.6
- PR #917 value_counts return int type on empty columns
- PR #611 Renamed `gdf_reduce_optimal_output_size()` -> `gdf_reduction_get_intermediate_output_size()`
- PR #923 fix index for negative slicing for cudf dataframe and series
- PR #927 CSV Reader: Fix category GDF_CATEGORY hashes not being computed properly
- PR #921 CSV Reader: Fix parsing errors with delim_whitespace, quotations in the header row, unnamed columns
- PR #933 Fix handling objects of all nulls in series creation
- PR #940 CSV Reader: Fix an issue where the last data row is missing when using byte_range
- PR #945 CSV Reader: Fix incorrect datetime64 when milliseconds or space separator are used
- PR #959 Groupby: Problem with column name lookup
- PR #950 Converting dataframe/recarry with non-contiguous arrays
- PR #963 CSV Reader: Fix another issue with missing data rows when using byte_range
- PR #999 Fix 0 sized kernel launches and empty sort_index exception
- PR #993 Fix dtype in selecting 0 rows from objects
- PR #1009 Fix performance regression in `to_pandas` method on DataFrame
- PR #1008 Remove custom dask communication approach
- PR #1001 CSV Reader: Fix a memory access error when reading a large (>2GB) file with date columns
- PR #1019 Binary Ops: Fix error when one input column has null mask but other doesn't
- PR #1014 CSV Reader: Fix false positives in bool value detection
- PR #1034 CSV Reader: Fix parsing floating point precision and leading zero exponents
- PR #1044 CSV Reader: Fix a segfault when byte range aligns with a page
- PR #1058 Added support for `DataFrame.loc[scalar]`
- PR #1060 Fix column creation with all valid nan values
- PR #1073 CSV Reader: Fix an issue where a column name includes the return character
- PR #1090 Updating Doxygen Comments
- PR #1080 Fix dtypes returned from loc / iloc because of lists
- PR #1102 CSV Reader: Minor fixes and memory usage improvements
- PR #1174: Fix release script typo
- PR #1137 Add prebuild script for CI
- PR #1118 Enhanced the `DataFrame.from_records()` feature
- PR #1129 Fix join performance with index parameter from using numpy array
- PR #1145 Issue with .agg call on multi-column dataframes
- PR #908 Some testing code cleanup
- PR #1167 Fix issue with null_count not being set after inplace fillna()
- PR #1184 Fix iloc performance regression
- PR #1185 Support left_on/right_on and also on=str in merge
- PR #1200 Fix allocating bitmasks with numba instead of rmm in allocate_mask function
- PR #1213 Fix bug with csv reader requesting subset of columns using wrong datatype
- PR #1223 gpuCI: Fix label on rapidsai channel on gpu build scripts
- PR #1242 Add explicit Thrust exec policy to fix NVCATEGORY_TEST segfault on some platforms
- PR #1246 Fix categorical tests that failed due to bad implicit type conversion
- PR #1255 Fix overwriting conda package main label uploads
- PR #1259 Add dlpack includes to pip build


# cuDF 0.5.1 (05 Feb 2019)

## Bug Fixes

- PR #842 Avoid using numpy via cimport to prevent ABI issues in Cython compilation


# cuDF 0.5.0 (28 Jan 2019)

## New Features

- PR #722 Add bzip2 decompression support to `read_csv()`
- PR #693 add ZLIB-based GZIP/ZIP support to `read_csv_strings()`
- PR #411 added null support to gdf_order_by (new API) and cudf_table::sort
- PR #525 Added GitHub Issue templates for bugs, documentation, new features, and questions
- PR #501 CSV Reader: Add support for user-specified decimal point and thousands separator to read_csv_strings()
- PR #455 CSV Reader: Add support for user-specified decimal point and thousands separator to read_csv()
- PR #439 add `DataFrame.drop` method similar to pandas
- PR #356 add `DataFrame.transpose` method and `DataFrame.T` property similar to pandas
- PR #505 CSV Reader: Add support for user-specified boolean values
- PR #350 Implemented Series replace function
- PR #490 Added print_env.sh script to gather relevant environment details when reporting cuDF issues
- PR #474 add ZLIB-based GZIP/ZIP support to `read_csv()`
- PR #547 Added melt similar to `pandas.melt()`
- PR #491 Add CI test script to check for updates to CHANGELOG.md in PRs
- PR #550 Add CI test script to check for style issues in PRs
- PR #558 Add CI scripts for cpu-based conda and gpu-based test builds
- PR #524 Add Boolean Indexing
- PR #564 Update python `sort_values` method to use updated libcudf `gdf_order_by` API
- PR #509 CSV Reader: Input CSV file can now be passed in as a text or a binary buffer
- PR #607 Add `__iter__` and iteritems to DataFrame class
- PR #643 added a new api gdf_replace_nulls that allows a user to replace nulls in a column

## Improvements

- PR #426 Removed sort-based groupby and refactored existing groupby APIs. Also improves C++/CUDA compile time.
- PR #461 Add `CUDF_HOME` variable in README.md to replace relative pathing.
- PR #472 RMM: Created centralized rmm::device_vector alias and rmm::exec_policy
- PR #500 Improved the concurrent hash map class to support partitioned (multi-pass) hash table building.
- PR #454 Improve CSV reader docs and examples
- PR #465 Added templated C++ API for RMM to avoid explicit cast to `void**`
- PR #513 `.gitignore` tweaks
- PR #521 Add `assert_eq` function for testing
- PR #502 Simplify Dockerfile for local dev, eliminate old conda/pip envs
- PR #549 Adds `-rdynamic` compiler flag to nvcc for Debug builds
- PR #472 RMM: Created centralized rmm::device_vector alias and rmm::exec_policy
- PR #577 Added external C++ API for scatter/gather functions
- PR #500 Improved the concurrent hash map class to support partitioned (multi-pass) hash table building
- PR #583 Updated `gdf_size_type` to `int`
- PR #500 Improved the concurrent hash map class to support partitioned (multi-pass) hash table building
- PR #617 Added .dockerignore file. Prevents adding stale cmake cache files to the docker container
- PR #658 Reduced `JOIN_TEST` time by isolating overflow test of hash table size computation
- PR #664 Added Debuging instructions to README
- PR #651 Remove noqa marks in `__init__.py` files
- PR #671 CSV Reader: uncompressed buffer input can be parsed without explicitly specifying compression as None
- PR #684 Make RMM a submodule
- PR #718 Ensure sum, product, min, max methods pandas compatibility on empty datasets
- PR #720 Refactored Index classes to make them more Pandas-like, added CategoricalIndex
- PR #749 Improve to_arrow and from_arrow Pandas compatibility
- PR #766 Remove TravisCI references, remove unused variables from CMake, fix ARROW_VERSION in Cmake
- PR #773 Add build-args back to Dockerfile and handle dependencies based on environment yml file
- PR #781 Move thirdparty submodules to root and symlink in /cpp
- PR #843 Fix broken cudf/python API examples, add new methods to the API index

## Bug Fixes

- PR #569 CSV Reader: Fix days being off-by-one when parsing some dates
- PR #531 CSV Reader: Fix incorrect parsing of quoted numbers
- PR #465 Added templated C++ API for RMM to avoid explicit cast to `void**`
- PR #473 Added missing <random> include
- PR #478 CSV Reader: Add api support for auto column detection, header, mangle_dupe_cols, usecols
- PR #495 Updated README to correct where cffi pytest should be executed
- PR #501 Fix the intermittent segfault caused by the `thousands` and `compression` parameters in the csv reader
- PR #502 Simplify Dockerfile for local dev, eliminate old conda/pip envs
- PR #512 fix bug for `on` parameter in `DataFrame.merge` to allow for None or single column name
- PR #511 Updated python/cudf/bindings/join.pyx to fix cudf merge printing out dtypes
- PR #513 `.gitignore` tweaks
- PR #521 Add `assert_eq` function for testing
- PR #537 Fix CMAKE_CUDA_STANDARD_REQURIED typo in CMakeLists.txt
- PR #447 Fix silent failure in initializing DataFrame from generator
- PR #545 Temporarily disable csv reader thousands test to prevent segfault (test re-enabled in PR #501)
- PR #559 Fix Assertion error while using `applymap` to change the output dtype
- PR #575 Update `print_env.sh` script to better handle missing commands
- PR #612 Prevent an exception from occuring with true division on integer series.
- PR #630 Fix deprecation warning for `pd.core.common.is_categorical_dtype`
- PR #622 Fix Series.append() behaviour when appending values with different numeric dtype
- PR #603 Fix error while creating an empty column using None.
- PR #673 Fix array of strings not being caught in from_pandas
- PR #644 Fix return type and column support of dataframe.quantile()
- PR #634 Fix create `DataFrame.from_pandas()` with numeric column names
- PR #654 Add resolution check for GDF_TIMESTAMP in Join
- PR #648 Enforce one-to-one copy required when using `numba>=0.42.0`
- PR #645 Fix cmake build type handling not setting debug options when CMAKE_BUILD_TYPE=="Debug"
- PR #669 Fix GIL deadlock when launching multiple python threads that make Cython calls
- PR #665 Reworked the hash map to add a way to report the destination partition for a key
- PR #670 CMAKE: Fix env include path taking precedence over libcudf source headers
- PR #674 Check for gdf supported column types
- PR #677 Fix 'gdf_csv_test_Dates' gtest failure due to missing nrows parameter
- PR #604 Fix the parsing errors while reading a csv file using `sep` instead of `delimiter`.
- PR #686 Fix converting nulls to NaT values when converting Series to Pandas/Numpy
- PR #689 CSV Reader: Fix behavior with skiprows+header to match pandas implementation
- PR #691 Fixes Join on empty input DFs
- PR #706 CSV Reader: Fix broken dtype inference when whitespace is in data
- PR #717 CSV reader: fix behavior when parsing a csv file with no data rows
- PR #724 CSV Reader: fix build issue due to parameter type mismatch in a std::max call
- PR #734 Prevents reading undefined memory in gpu_expand_mask_bits numba kernel
- PR #747 CSV Reader: fix an issue where CUDA allocations fail with some large input files
- PR #750 Fix race condition for handling NVStrings in CMake
- PR #719 Fix merge column ordering
- PR #770 Fix issue where RMM submodule pointed to wrong branch and pin other to correct branches
- PR #778 Fix hard coded ABI off setting
- PR #784 Update RMM submodule commit-ish and pip paths
- PR #794 Update `rmm::exec_policy` usage to fix segmentation faults when used as temprory allocator.
- PR #800 Point git submodules to branches of forks instead of exact commits


# cuDF 0.4.0 (05 Dec 2018)

## New Features

- PR #398 add pandas-compatible `DataFrame.shape()` and `Series.shape()`
- PR #394 New documentation feature "10 Minutes to cuDF"
- PR #361 CSV Reader: Add support for strings with delimiters

## Improvements

 - PR #436 Improvements for type_dispatcher and wrapper structs
 - PR #429 Add CHANGELOG.md (this file)
 - PR #266 use faster CUDA-accelerated DataFrame column/Series concatenation.
 - PR #379 new C++ `type_dispatcher` reduces code complexity in supporting many data types.
 - PR #349 Improve performance for creating columns from memoryview objects
 - PR #445 Update reductions to use type_dispatcher. Adds integer types support to sum_of_squares.
 - PR #448 Improve installation instructions in README.md
 - PR #456 Change default CMake build to Release, and added option for disabling compilation of tests

## Bug Fixes

 - PR #444 Fix csv_test CUDA too many resources requested fail.
 - PR #396 added missing output buffer in validity tests for groupbys.
 - PR #408 Dockerfile updates for source reorganization
 - PR #437 Add cffi to Dockerfile conda env, fixes "cannot import name 'librmm'"
 - PR #417 Fix `map_test` failure with CUDA 10
 - PR #414 Fix CMake installation include file paths
 - PR #418 Properly cast string dtypes to programmatic dtypes when instantiating columns
 - PR #427 Fix and tests for Concatenation illegal memory access with nulls


# cuDF 0.3.0 (23 Nov 2018)

## New Features

 - PR #336 CSV Reader string support

## Improvements

 - PR #354 source code refactored for better organization. CMake build system overhaul. Beginning of transition to Cython bindings.
 - PR #290 Add support for typecasting to/from datetime dtype
 - PR #323 Add handling pyarrow boolean arrays in input/out, add tests
 - PR #325 GDF_VALIDITY_UNSUPPORTED now returned for algorithms that don't support non-empty valid bitmasks
 - PR #381 Faster InputTooLarge Join test completes in ms rather than minutes.
 - PR #373 .gitignore improvements
 - PR #367 Doc cleanup & examples for DataFrame methods
 - PR #333 Add Rapids Memory Manager documentation
 - PR #321 Rapids Memory Manager adds file/line location logging and convenience macros
 - PR #334 Implement DataFrame `__copy__` and `__deepcopy__`
 - PR #271 Add NVTX ranges to pygdf
 - PR #311 Document system requirements for conda install

## Bug Fixes

 - PR #337 Retain index on `scale()` function
 - PR #344 Fix test failure due to PyArrow 0.11 Boolean handling
 - PR #364 Remove noexcept from managed_allocator;  CMakeLists fix for NVstrings
 - PR #357 Fix bug that made all series be considered booleans for indexing
 - PR #351 replace conda env configuration for developers
 - PRs #346 #360 Fix CSV reading of negative numbers
 - PR #342 Fix CMake to use conda-installed nvstrings
 - PR #341 Preserve categorical dtype after groupby aggregations
 - PR #315 ReadTheDocs build update to fix missing libcuda.so
 - PR #320 FIX out-of-bounds access error in reductions.cu
 - PR #319 Fix out-of-bounds memory access in libcudf count_valid_bits
 - PR #303 Fix printing empty dataframe


# cuDF 0.2.0 and cuDF 0.1.0

These were initial releases of cuDF based on previously separate pyGDF and libGDF libraries.<|MERGE_RESOLUTION|>--- conflicted
+++ resolved
@@ -12,12 +12,9 @@
 - PR #1396 Add DataFrame.drop method
 - PR #1413 Add DataFrame.melt method
 - PR #1412 Add DataFrame.pop()
-<<<<<<< HEAD
 - PR #1419 Initial CSV writer function
 - PR #1441 Add Series level cumulative ops (cumsum, cummin, cummax, cumprod)
-=======
 - PR #1420 Add script to build and test on a local gpuCI image
->>>>>>> 97833593
 - PR #1440 Add DatetimeColumn.min(), DatetimeColumn.max()
 - PR #1441 Add Series level cumulative ops (cumsum, cummin, cummax, cumprod)
 

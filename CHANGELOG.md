# cuDF 0.14.0 (Date TBD)

## New Features

- PR #4472 Add new `partition` API to replace `scatter_to_tables`.
- PR #4626 LogBase binops

## Improvements

- PR #4531 Add doc note on conda `channel_priority`
- PR #4479 Adding cuda 10.2 support via conda environment file addition
- PR #4486 Remove explicit template parameter from detail::scatter.
- PR #4471 Consolidate partitioning functionality into a single header.
- PR #4498 Adds in support for chunked writers to java
- PR #4073 Enable contiguous split java test
- PR #4527 Add JNI and java bindings for `matches_re`
- PR #4599 Add Java and JNI bindings for string replace
- PR #4655 Raise error for list like dtypes in cudf
- PR #4548 Remove string_view is_null method
- PR #4645 Add Alias for `kurtosis` as `kurt`
- PR #4668 Add Java bindings for log2/log10 unary ops and log_base binary op
- PR #4616 Enable different RMM allocation modes in unit tests
- PR #4700 Expose events and more stream functionality in java
- PR #4699 Make Java's MemoryBuffer public and add MemoryBuffer.slice
- PR #4691 Fix compiler argument syntax for ccache

## Bug Fixes

- PR #4386 Update Java package to 0.14
<<<<<<< HEAD
- PR #4402 Fix cudf::strings::join_strings logic with all-null strings and null narep
- PR #4466 Fix merge key column sorting
=======
- PR #4402 Fix `cudf::strings::join_strings` logic with all-null strings and null narep
- PR #4610 Fix validity bug in string scalar factory
- PR #4570 Fixing loc ordering issue in dataframe
- PR #4612 Fix invalid index handling in cudf:dictionary:add-keys call to gather
- PR #4614 Fix cuda-memcheck errors found in column_tests.cu and copying/utility_tests.cu
- PR #4614 Fix cuda-memcheck errors found in `column_tests.cu` and `copying/utility_tests.cu`
- PR #4639 Fix java column of empty strings issue
- PR #4613 Fix issue related to downcasting in `.loc`
- PR #4615 Fix potential OOB write in ORC writer compression stage
- PR #4587 Fix non-regex libcudf contains methods to return true when target is an empty string
- PR #4617 Fix memory leak in aggregation object destructor
- PR #4633 String concatenation fix in `DataFrame.rename`
- PR #4609 Fix to handle `Series.factorize` when index is set
- PR #4659 Fix strings::replace_re handling empty regex pattern
- PR #4652 Fix misaligned error when computing regex device structs
- PR #4651 Fix hashing benchmark missing includes
- PR #4679 Fix comments for make_dictionary_column factory functions
- PR #4711 Fix column leaks in Java unit test
>>>>>>> 7e6a94a2


# cuDF 0.13.0 (Date TBD)

## New Features

- PR #4360 Added Java bindings for bitwise shift operators
- PR #3577 Add initial dictionary support to column classes
- PR #3777 Add support for dictionary column in gather
- PR #3693 add string support, skipna to scan operation
- PR #3662 Define and implement `shift`.
- PR #3861 Added Series.sum feature for String
- PR #4069 Added cast of numeric columns from/to String
- PR #3681 Add cudf::experimental::boolean_mask_scatter
- PR #4040 Add support for n-way merge of sorted tables
- PR #4053 Multi-column quantiles.
- PR #4100 Add set_keys function for dictionary columns
- PR #3894 Add remove_keys functions for dictionary columns
- PR #4107 Add groupby nunique aggregation
- PR #4235 Port nvtx.pyx to use non-legacy libcudf APIs
- PR #4153 Support Dask serialization protocol on cuDF objects
- PR #4127 Add python API for n-way sorted merge (merge_sorted)
- PR #4164 Add Buffer "constructor-kwargs" header
- PR #4172 Add groupby nth aggregation
- PR #4159 Add COUNT aggregation that includes null values
- PR #4190 Add libcudf++ transpose Cython implementation
- PR #4063 Define and implement string capitalize and title API
- PR #4217 Add libcudf++ quantiles Cython implementation
- PR #4216 Add cudf.Scalar Python type
- PR #3782 Add `fixed_point` class to support DecimalType
- PR #4272 Add stable sorted order
- PR #4129 Add libcudf++ interleave_columns and tile Cython implementation
- PR #4262 Port unaryops.pyx to use libcudf++ APIs
- PR #4276 Port avro.pyx to libcudf++
- PR #4259 Ability to create Java host buffers from memory-mapped files
- PR #4240 Add groupby::groups()
- PR #4294 Add Series rank and Dataframe rank
- PR #4304 Add new NVTX infrastructure and add ranges to all top-level compute APIs.
- PR #4319 Add repartition_by_hash API to dask_cudf
- PR #4315 ShiftLeft, ShiftRight, ShiftRightUnsigned binops
- PR #4321 Expose Python Semi and Anti Joins
- PR #4291 Add Java callback support for RMM events
- PR #4298 Port orc.pyx to libcudf++
- PR #4344 Port concat.pyx to libcudf++
- PR #4329 Add support for dictionary columns in scatter
- PR #4352 Add factory function make_column_from_scalar
- PR #4381 Add Java support for copying buffers with asynchronous streams
- PR #4288 Add libcudf++ shift Cython implementation
- PR #4338 Add cudf::sequence() for generating an incrementing list of numeric values
- PR #4456 Add argmin/max and string min/max to sort groupby
- PR #4564 Added Java bindings for clamp operator.
- PR #4602 Add Cython bindings for functions in `datetime.hpp`
- PR #4670 Add java and JNI bindings for contains_re
- PR #4363 Grouped Rolling Window support

## Improvements

- PR #4641 Add replace example in dataframe.py and update 10min.ipynb
- PR #4140 Add cudf series examples and corr() method for dataframe in dataframe.py
- PR #4187 exposed getNativeView method in Java bindings
- PR #3525 build.sh option to disable nvtx
- PR #3748 Optimize hash_partition using shared memory
- PR #3808 Optimize hash_partition using shared memory and cub block scan
- PR #3698 Add count_(un)set_bits functions taking multiple ranges and updated slice to compute null counts at once.
- PR #3909 Move java backend to libcudf++
- PR #3971 Adding `as_table` to convert Column to Table in python
- PR #3910 Adding sinh, cosh, tanh, asinh, acosh, atanh cube root and rint unary support.
- PR #3972 Add Java bindings for left_semi_join and left_anti_join
- PR #3975 Simplify and generalize data handling in `Buffer`
- PR #3985 Update RMM include files and remove extraneously included header files.
- PR #3601 Port UDF functionality for rolling windows to libcudf++
- PR #3911 Adding null boolean handling for copy_if_else
- PR #4003 Drop old `to_device` utility wrapper function
- PR #4002 Adding to_frame and fix for categorical column issue
- PR #4009 build script update to enable cudf build without installing
- PR #3897 Port cuIO JSON reader to cudf::column types
- PR #4008 Eliminate extra copy in column constructor
- PR #4013 Add cython definition for io readers cudf/io/io_types.hpp
- PR #4028 Port json.pyx to use new libcudf APIs
- PR #4014 ORC/Parquet: add count parameter to stripe/rowgroup-based reader API
- PR #3880 Add aggregation infrastructure support for cudf::reduce
- PR #4059 Add aggregation infrastructure support for cudf::scan 
- PR #4021 Change quantiles signature for clarity.
- PR #4057 Handle offsets in cython Column class
- PR #4045 Reorganize `libxx` directory
- PR #4029 Port stream_compaction.pyx to use libcudf++ APIs
- PR #4031 Docs build scripts and instructions update
- PR #4062 Improve how java classifiers are produced
- PR #4038 JNI and Java support for is_nan and is_not_nan
- PR #3786 Adding string support to rolling_windows
- PR #4067 Removed unused `CATEGORY` type ID.
- PR #3891 Port NVStrings (r)split_record to contiguous_(r)split_record
- PR #4070 Port NVText normalize_spaces to use libcudf strings column
- PR #4072 Allow round_robin_partition to single partition
- PR #4064 Add cudaGetDeviceCount to JNI layer
- PR #4075 Port nvtext ngrams-tokenize to libcudf++
- PR #4087 Add support for writing large Parquet files in a chunked manner.
- PR #3716 Update cudf.to_parquet to use new GPU accelerated Parquet writer
- PR #4083 Use two partitions in test_groupby_multiindex_reset_index
- PR #4071 Add Java bindings for round robin partition
- PR #4079 Simply use `mask.size` to create the array view
- PR #4092 Keep mask on GPU for bit unpacking
- PR #4081 Copy from `Buffer`'s pointer directly to host
- PR #4105 Change threshold of using optimized hash partition code
- PR #4101 Redux serialize `Buffer` directly with `__cuda_array_interface__`
- PR #4098 Remove legacy calls from libcudf strings column code
- PR #4044 Port join.pyx to use libcudf++ APIs
- PR #4111 Use `Buffer`'s to serialize `StringColumn`
- PR #4567 Optimize `__reduce__` in `StringColumn`
- PR #4590 Register a few more types for Dask serialization
- PR #4113 Get `len` of `StringColumn`s without `nvstrings`
- PR #4147 Remove workaround for UNKNOWN_NULL_COUNT in contiguous_split.
- PR #4130 Renames in-place `cudf::experimental::fill` to `cudf::experimental::fill_in_place`
- PR #4136 Add `Index.names` property
- PR #4139 Port rolling.pyx to new libcudf APIs
- PR #4143 Renames in-place `cudf::experimental::copy_range` to `cudf::experimental::copy_range_in_place`
- PR #4144 Release GIL when calling libcudf++ functions
- PR #4082 Rework MultiColumns in cuDF
- PR #4149 Use "type-serialized" for pickled types like Dask
- PR #4174 Port hash groupby to libcudf++
- PR #4171 Split java host and device vectors to make a vector truly immutable
- PR #4167 Port `search` to libcudf++ (support multi-column searchsorted)
- PR #4163 Assert Dask CUDA serializers have `Buffer` frames
- PR #4165 List serializable classes once
- PR #4168 IO readers: do not create null mask for non-nullable columns
- PR #4177 Use `uint8` type for host array copy of `Buffer`
- PR #4183 Update Google Test Execution
- PR #4182 Rename cuDF serialize functions to be more generic
- PR #4176 Add option to parallelize setup.py's cythonize
- PR #4191 Porting sort.pyx to use new libcudf APIs
- PR #4196 reduce CHANGELOG.md merge conflicts
- PR #4197 Added notebook testing to gpuCI gpu build
- PR #4220 Port strings wrap functionality.
- PR #4204 Port nvtext create-ngrams function
- PR #4219 Port dlpack.pyx to use new libcudf APIs
- PR #4225 Remove stale notebooks
- PR #4233 Porting replace.pyx to use new libcudf APIs
- PR #4223 Fix a few of the Cython warnings
- PR #4224 Optimize concatenate for many columns
- PR #4234 Add BUILD_LEGACY_TESTS cmake option
- PR #4231 Support for custom cuIO data_sink classes.
- PR #4251 Add class to docs in `dask-cudf` `derived_from`
- PR #4261 libxx Cython reorganization
- PR #4274 Support negative position values in slice_strings
- PR #4282 Porting nvstrings conversion functions from new libcudf++ to Python/Cython
- PR #4290 Port Parquet to use new libcudf APIs
- PR #4299 Convert cudf::shift to column-based api
- PR #4301 Add support for writing large ORC files in a chunked manner
- PR #4306 Use libcudf++ `unary.pyx` cast instead of legacy cast
- PR #4295 Port reduce.pyx to libcudf++ API
- PR #4305 Move gpuarrow.pyx and related libarrow_cuda files into `_libxx`
- PR #4244 Port nvstrings Substring Gather/Scatter functions to cuDF Python/Cython
- PR #4280 Port nvstrings Numeric Handling functions to cuDF Python/Cython
- PR #4278 Port filling.pyx to libcudf++ API
- PR #4328 Add memory threshold callbacks for Java RMM event handler
- PR #4336 Move a bunch of internal nvstrings code to use native StringColumns
- PR #4166 Port `is_sorted.pyx` to use libcudf++ APIs
- PR #4351 Remove a bunch of internal usage of Numba; set rmm as cupy allocator
- PR #4333 nvstrings case/capitalization cython bindings
- PR #4345 Removed an undesirable backwards include from /include to /src in cuIO writers.hpp
- PR #4367 Port copying.pyx to use new libcudf
- PR #4362 Move pq_chunked_state struct into it's own header to match how orc writer is doing it.
- PR #4339 Port libcudf strings `wrap` api to cython/python
- PR #4236 Update dask_cudf.io.to_parquet to use cudf to_parquet
- PR #4311 Port nvstrings String Manipulations functions to cuDF Python/Cython
- PR #4373 Port nvstrings Regular Expressions functions to cuDF Python/Cython
- PR #4308 Replace dask_cudf sort_values and improve set_index
- PR #4407 Enable `.str.slice` & `.str.get` and `.str.zfill` unit-tests
- PR #4412 Require Dask + Distributed 2.12.0+
- PR #4377 Support loading avro files that contain nested arrays
- PR #4436 Enable `.str.cat` and fix `.str.split` on python side
- PR #4405 Port nvstrings (Sub)string Comparisons functions to cuDF Python/Cython
- PR #4316 Add Java and JNI bindings for substring expression
- PR #4314 Add Java and JNI bindings for string contains
- PR #4461 Port nvstrings Miscellaneous functions to cuDF Python/Cython
- PR #4495 Port nvtext to cuDF Python/Cython
- PR #4503 Port binaryop.pyx to libcudf++ API
- PR #4499 Adding changes to handle include `keep_index` and `RangeIndex`
- PR #4533 Import `tlz` for optional `cytoolz` support
- PR #4493 Skip legacy testing in CI
- PR #4346 Port groupby Cython/Python to use libcudf++ API
- PR #4524 Updating `__setitem__` for DataFrame to use scalar scatter
- PR #4611 Fix to use direct slicing in iloc for multiindex than using gather under `_get_row_major`
- PR #4534 Disable deprecation warnings as errors.
- PR #4542 Remove RMM init/finalize in cudf test fixture.
- PR #4506 Check for multi-dimensional data in column/Series creation
- PR #4549 Add option to disable deprecation warnings.
- PR #4516 Add negative value support for `.str.get`
- PR #4563 Remove copying to host for metadata generation in `generate_pandas_metadata`
- PR #4554 Removed raw RMM allocation from `column_device_view`
- PR #4619 Remove usage of `nvstrings` in `data_array_view`
- PR #4654 Upgrade version of `numba` required to `>=0.48.0`

## Bug Fixes

- PR #3888 Drop `ptr=None` from `DeviceBuffer` call
- PR #3976 Fix string serialization and memory_usage method to be consistent
- PR #3902 Fix conversion of large size GPU array to dataframe
- PR #3953 Fix overflow in column_buffer when computing the device buffer size
- PR #3959 Add missing hash-dispatch function for cudf.Series
- PR #3970 Fix for Series Pickle
- PR #3964 Restore legacy NVStrings and NVCategory dependencies in Java jar
- PR #3982 Fix java unary op enum and add missing ops
- PR #3999 Fix issue serializing empty string columns (java)
- PR #3979 Add `name` to Series serialize and deserialize
- PR #4005 Fix null mask allocation bug in gather_bitmask
- PR #4000 Fix dask_cudf sort_values performance for single partitions
- PR #4007 Fix for copy_bitmask issue with uninitialized device_buffer
- PR #4037 Fix JNI quantile compile issue
- PR #4054 Fixed JNI to deal with reduction API changes
- PR #4052 Fix for round-robin when num_partitions divides nrows.
- PR #4061 Add NDEBUG guard on `constexpr_assert`.
- PR #4049 Fix `cudf::split` issue returning one less than expected column vectors
- PR #4065 Parquet writer: fix for out-of-range dictionary indices
- PR #4066 Fixed mismatch with dtype enums
- PR #4078 Fix joins for when column_in_common input parameter is empty
- PR #4080 Fix multi-index dask test with sort issue
- PR #4084 Update Java for removal of CATEGORY type
- PR #4086 ORC reader: fix potentially incorrect timestamp decoding in the last rowgroup
- PR #4089 Fix dask groupby mutliindex test case issues in join
- PR #4097 Fix strings concatenate logic with column offsets
- PR #4076 All null string entries should have null data buffer
- PR #4109 Use rmm::device_vector instead of thrust::device_vector
- PR #4113 Use `.nvstrings` in `StringColumn.sum(...)`
- PR #4116 Fix a bug in contiguous_split() where tables with mixed column types could corrupt string output
- PR #4125 Fix type enum to account for added Dictionary type in `types.hpp`
- PR #4132 Fix `hash_partition` null mask allocation
- PR #4137 Update Java for mutating fill and rolling window changes
- PR #4184 Add missing except+ to Cython bindings
- PR #4141 Fix NVStrings test_convert failure in 10.2 build
- PR #4156 Make fill/copy_range no-op on empty columns
- PR #4158 Fix merge issue with empty table return if one of the two tables are empty
- PR #4162 Properly handle no index metadata generation for to_parquet
- PR #4175 Fix `__sizeof__` calculation in `StringColumn`
- PR #4155 Update groupby group_offsets size and fix unnecessary device dispatch.
- PR #4186 Fix from_timestamps 12-hour specifiers support
- PR #4198 Fix constructing `RangeIndex` from `range`
- PR #4192 Parquet writer: fix OOB read when computing string hash
- PR #4201 Fix java window tests
- PR #4199 Fix potential race condition in memcpy_block
- PR #4221 Fix series dict alignment to not drop index name
- PR #4218 Fix `get_aggregation` definition with `except *`
- PR #4215 Fix performance regression in strings::detail::concatenate
- PR #4214 Alter ValueError exception for GPU accelerated Parquet writer to properly report `categorical` columns are not supported.
- PR #4232 Fix handling empty tuples of children in string columns
- PR #4222 Fix no-return compile error in binop-null-test
- PR #4242 Fix for rolling tests CI failure
- PR #4245 Fix race condition in parquet reader
- PR #4253 Fix dictionary decode and set_keys with column offset
- PR #4258 Fix dask-cudf losing index name in `reset_index`
- PR #4268 Fix java build for hash aggregate
- PR #4275 Fix bug in searching nullable values in non-nullable search space in `upper_bound`
- PR #4273 Fix losing `StringIndex` name in dask `_meta_nonempty`
- PR #4279 Fix converting `np.float64` to Scalar
- PR #4285 Add init files for cython pkgs and fix `setup.py`
- PR #4287 Parquet reader: fix empty string potentially read as null
- PR #4310 Fix empty values case in groupby
- PR #4297 Fix specification of package_data in setup.py
- PR #4302 Fix `_is_local_filesystem` check
- PR #4303 Parquet reader: fix empty columns missing from table
- PR #4317 Fix fill() when using string_scalar with an empty string
- PR #4324 Fix slice_strings for out-of-range start position value
- PR #4115 Serialize an empty column table with non zero rows
- PR #4327 Preemptive dispatch fix for changes in dask#5973
- PR #4379 Correct regex reclass count variable to number of pairs instead of the number of literals
- PR #4364 Fix libcudf zfill strings to ignore '+/-' chars
- PR #4358 Fix strings::concat where narep is an empty string
- PR #4369 Fix race condition in gpuinflate
- PR #4390 Disable ScatterValid and ScatterNull legacy tests
- PR #4399 Make scalar destructor virtual.
- PR #4398 Fixes the failure in groupby in MIN/MAX on strings when some groups are empty
- PR #4406 Fix sorted merge issue with null values and ascending=False
- PR #4445 Fix string issue for parquet reader and support `keep_index` for `scatter_to_tables`
- PR #4423 Tighten up Dask serialization checks
- PR #4537 Use `elif` in Dask deserialize check
- PR #4682 Include frame lengths in Dask serialized header
- PR #4438 Fix repl-template error for replace_with_backrefs
- PR #4434 Fix join_strings logic with all-null strings and non-null narep
- PR #4465 Fix use_pandas_index having no effect in libcudf++ parquet reader
- PR #4464 Update Cmake to always link in libnvToolsExt
- PR #4467 Fix dropna issue for a DataFrame having np.nan
- PR #4480 Fix string_scalar.value to return an empty string_view for empty string-scalar
- PR #4474 Fix to not materialize RangeIndex in copy_categories
- PR #4496 Skip tests which require 2+ GPUs
- PR #4494 Update Java memory event handler for new RMM resource API
- PR #4505 Fix 0 length buffers during serialization
- PR #4482 Fix `.str.rsplit`, `.str.split`, `.str.find`, `.str.rfind`, `.str.index`, `.str.rindex` and enable related tests
- PR #4513 Backport scalar virtual destructor fix
- PR #4519 Remove `n` validation for `nlargest` & `nsmallest` and add negative support for `n`
- PR #4596 Fix `_popn` issue with performance
- PR #4526 Fix index slicing issue for index incase of an empty dataframe
- PR #4538 Fix cudf::strings::slice_strings(step=-1) for empty strings
- PR #4557 Disable compile-errors on deprecation warnings, for JNI
- PR #4669 Fix `dask_cudf` categorical nonempty meta handling
- PR #4576 Fix typo in `serialize.py`
- PR #4571 Load JNI native dependencies for Scalar class
- PR #4598 Fix to handle `pd.DataFrame` in `DataFrame.__init__`
- PR #4594 Fix exec dangling pointer issue in legacy groupby
- PR #4591 Fix issue when reading consecutive rowgroups
- PR #4600 Fix missing include in benchmark_fixture.hpp
- PR #4588 Fix ordering issue in `MultiIndex`
- PR #4632 Fix handling of empty inputs to concatenate
- PR #4630 Remove dangling reference to RMM exec policy in drop duplicates tests.
- PR #4625 Fix hash-based repartition bug in dask_cudf
- PR #4662 Fix to handle `keep_index` in `partition_by_hash`
- PR #4683 Fix Slicing issue with categorical column in DataFrame
- PR #4676 Fix bug in `_shuffle_group` for repartition
- PR #4681 Fix `test_repr` tests that were generating a `RangeIndex` for column names


# cuDF 0.12.0 (04 Feb 2020)

## New Features

- PR #3759 Updated 10 Minutes with clarification on how `dask_cudf` uses `cudf` API
- PR #3224 Define and implement new join APIs.
- PR #3284 Add gpu-accelerated parquet writer
- PR #3254 Python redesign for libcudf++
- PR #3336 Add `from_dlpack` and `to_dlpack`
- PR #3555 Add column names support to libcudf++ io readers and writers
- PR #3527 Add string functionality for merge API
- PR #3610 Add memory_usage to DataFrame and Series APIs
- PR #3557 Add contiguous_split() function.
- PR #3619 Support CuPy 7
- PR #3604 Add nvtext ngrams-tokenize function
- PR #3403 Define and implement new stack + tile APIs
- PR #3627 Adding cudf::sort and cudf::sort_by_key
- PR #3597 Implement new sort based groupby
- PR #3776 Add column equivalence comparator (using epsilon for float equality)
- PR #3667 Define and implement round-robin partition API.
- PR #3690 Add bools_to_mask
- PR #3761 Introduce a Frame class and make Index, DataFrame and Series subclasses
- PR #3538 Define and implement left semi join and left anti join
- PR #3683 Added support for multiple delimiters in `nvtext.token_count()`
- PR #3792 Adding is_nan and is_notnan
- PR #3594 Adding clamp support to libcudf++

## Improvements

- PR #3124 Add support for grand-children in cudf column classes
- PR #3292 Port NVStrings regex contains function
- PR #3409 Port NVStrings regex replace function
- PR #3417 Port NVStrings regex findall function
- PR #3351 Add warning when filepath resolves to multiple files in cudf readers
- PR #3370 Port NVStrings strip functions
- PR #3453 Port NVStrings IPv4 convert functions to cudf strings column
- PR #3441 Port NVStrings url encode/decode to cudf strings column
- PR #3364 Port NVStrings split functions
- PR #3463 Port NVStrings partition/rpartition to cudf strings column
- PR #3502 ORC reader: add option to read DECIMALs as INT64
- PR #3461 Add a new overload to allocate_like() that takes explicit type and size params.
- PR #3590 Specialize hash functions for floating point
- PR #3569 Use `np.asarray` in `StringColumn.deserialize`
- PR #3553 Support Python NoneType in numeric binops
- PR #3511 Support DataFrame / Series mixed arithmetic
- PR #3567 Include `strides` in `__cuda_array_interface__`
- PR #3608 Update OPS codeowner group name
- PR #3431 Port NVStrings translate to cudf strings column
- PR #3507 Define and implement new binary operation APIs
- PR #3620 Add stream parameter to unary ops detail API
- PR #3593 Adding begin/end for mutable_column_device_view
- PR #3587 Merge CHECK_STREAM & CUDA_CHECK_LAST to CHECK_CUDA
- PR #3733 Rework `hash_partition` API
- PR #3655 Use move with make_pair to avoid copy construction
- PR #3402 Define and implement new quantiles APIs
- PR #3612 Add ability to customize the JIT kernel cache path
- PR #3647 Remove PatchedNumbaDeviceArray with CuPy 6.6.0
- PR #3641 Remove duplicate definitions of CUDA_DEVICE_CALLABLE
- PR #3640 Enable memory_usage in dask_cudf (also adds pd.Index from_pandas)
- PR #3654 Update Jitify submodule ref to include gcc-8 fix
- PR #3639 Define and implement `nans_to_nulls`
- PR #3561 Rework contains implementation in search
- PR #3616 Add aggregation infrastructure for argmax/argmin.
- PR #3673 Parquet reader: improve rounding of timestamp conversion to seconds
- PR #3699 Stringify libcudacxx headers for binary op JIT
- PR #3697 Improve column insert performance for wide frames
- PR #3653 Make `gather_bitmask_kernel` more reusable.
- PR #3710 Remove multiple CMake configuration steps from root build script
- PR #3657 Define and implement compiled binops for string column comparisons
- PR #3520 Change read_parquet defaults and add warnings
- PR #3780 Java APIs for selecting a GPU
- PR #3796 Improve on round-robin with the case when number partitions greater than number of rows.
- PR #3805 Avoid CuPy 7.1.0 for now
- PR #3758 detail::scatter variant with map iterator support
- PR #3882 Fail loudly when creating a StringColumn from nvstrings with > MAX_VAL(int32) bytes
- PR #3823 Add header file for detail search functions
- PR #2438 Build GBench Benchmarks in CI
- PR #3713 Adding aggregation support to rolling_window
- PR #3875 Add abstract sink for IO writers, used by ORC and Parquet writers for now
- PR #3916 Refactor gather bindings

## Bug Fixes

- PR #3618 Update 10 minutes to cudf and cupy to hide warning that were being shown in the docs
- PR #3550 Update Java package to 0.12
- PR #3549 Fix index name issue with iloc with RangeIndex
- PR #3562 Fix 4GB limit for gzipped-compressed csv files
- PR #2981 enable build.sh to build all targets without installation
- PR #3563 Use `__cuda_array_interface__` for serialization
- PR #3564 Fix cuda memory access error in gather_bitmask_kernel
- PR #3548 Replaced CUDA_RT_CALL with CUDA_TRY
- PR #3486 Pandas > 0.25 compatability
- PR #3622 Fix new warnings and errors when building with gcc-8
- PR #3588 Remove avro reader column order reversal
- PR #3629 Fix hash map test failure
- PR #3637 Fix sorted set_index operations in dask_cudf
- PR #3663 Fix libcudf++ ORC reader microseconds and milliseconds conversion
- PR #3668 Fixing CHECK_CUDA debug build issue
- PR #3684 Fix ends_with logic for matching string case
- PR #3691 Fix create_offsets to handle offset correctly
- PR #3687 Fixed bug while passing input GPU memory pointer in `nvtext.scatter_count()`
- PR #3701 Fix hash_partition hashing all columns instead of columns_to_hash
- PR #3694 Allow for null columns parameter in `csv_writer`
- PR #3706 Removed extra type-dispatcher call from merge
- PR #3704 Changed the default delimiter to `whitespace` for nvtext methods.
- PR #3741 Construct DataFrame from dict-of-Series with alignment
- PR #3724 Update rmm version to match release
- PR #3743 Fix for `None` data in `__array_interface__`
- PR #3731 Fix performance of zero sized dataframe slice
- PR #3709 Fix inner_join incorrect result issue
- PR #3734 Update numba to 0.46 in conda files
- PR #3738 Update libxx cython types.hpp path
- PR #3672 Fix to_host issue with column_view having offset
- PR #3730 CSV reader: Set invalid float values to NaN/null
- PR #3670 Floor when casting between timestamps of different precisions
- PR #3728 Fix apply_boolean_mask issue with non-null string column
- PR #3769 Don't look for a `name` attribute in column
- PR #3783 Bind cuDF operators to Dask Dataframe
- PR #3775 Fix segfault when reading compressed CSV files larger than 4GB
- PR #3799 Align indices of Series inputs when adding as columns to DataFrame
- PR #3803 Keep name when unpickling Index objects
- PR #3804 Fix cuda crash in AVRO reader
- PR #3766 Remove references to cudf::type_id::CATEGORY from IO code
- PR #3817 Don't always deepcopy an index
- PR #3821 Fix OOB read in gpuinflate prefetcher
- PR #3829 Parquet writer: fix empty dataframe causing cuda launch errors
- PR #3835 Fix memory leak in Cython when dealing with nulls in string columns
- PR #3866 Remove unnecessary if check in NVStrings.create_offsets
- PR #3858 Fixes the broken debug build after #3728
- PR #3850 Fix merge typecast scope issue and resulting memory leak
- PR #3855 Fix MultiColumn recreation with reset_index
- PR #3869 Fixed size calculation in NVStrings::byte_count()
- PR #3868 Fix apply_grouped moving average example
- PR #3900 Properly link `NVStrings` and `NVCategory` into tests
- PR #3868 Fix apply_grouped moving average example
- PR #3871 Fix `split_out` error
- PR #3886 Fix string column materialization from column view
- PR #3893 Parquet reader: fix segfault reading empty parquet file
- PR #3931 Dask-cudf groupby `.agg` multicolumn handling fix
- PR #4017 Fix memory leaks in `GDF_STRING` cython handling and `nans_to_nulls` cython


# cuDF 0.11.0 (11 Dec 2019)

## New Features

- PR #2905 Added `Series.median()` and null support for `Series.quantile()`
- PR #2930 JSON Reader: Support ARROW_RANDOM_FILE input
- PR #2956 Add `cudf::stack` and `cudf::tile`
- PR #2980 Added nvtext is_vowel/is_consonant functions
- PR #2987 Add `inplace` arg to `DataFrame.reset_index` and `Series`
- PR #3011 Added libcudf++ transition guide
- PR #3129 Add strings column factory from `std::vector`s
- PR #3054 Add parquet reader support for decimal data types
- PR #3022 adds DataFrame.astype for cuDF dataframes
- PR #2962 Add isnull(), notnull() and related functions
- PR #3025 Move search files to legacy
- PR #3068 Add `scalar` class
- PR #3094 Adding `any` and `all` support from libcudf
- PR #3130 Define and implement new `column_wrapper`
- PR #3143 Define and implement new copying APIs `slice` and `split`
- PR #3161 Move merge files to legacy
- PR #3079 Added support to write ORC files given a local path
- PR #3192 Add dtype param to cast `DataFrame` on init
- PR #3213 Port cuIO to libcudf++
- PR #3222 Add nvtext character tokenizer
- PR #3223 Java expose underlying buffers
- PR #3300 Add `DataFrame.insert`
- PR #3263 Define and implement new `valid_if`
- PR #3278 Add `to_host` utility to copy `column_view` to host
- PR #3087 Add new cudf::experimental bool8 wrapper
- PR #3219 Construct column from column_view
- PR #3250 Define and implement new merge APIs
- PR #3144 Define and implement new hashing APIs `hash` and `hash_partition`
- PR #3229 Define and implement new search APIs
- PR #3308 java add API for memory usage callbacks
- PR #2691 Row-wise reduction and scan operations via CuPy
- PR #3291 Add normalize_nans_and_zeros
- PR #3187 Define and implement new replace APIs
- PR #3356 Add vertical concatenation for table/columns
- PR #3344 java split API
- PR #2791 Add `groupby.std()`
- PR #3368 Enable dropna argument in dask_cudf groupby
- PR #3298 add null replacement iterator for column_device_view
- PR #3297 Define and implement new groupby API.
- PR #3396 Update device_atomics with new bool8 and timestamp specializations
- PR #3411 Java host memory management API
- PR #3393 Implement df.cov and enable covariance/correlation in dask_cudf
- PR #3401 Add dask_cudf ORC writer (to_orc)
- PR #3331 Add copy_if_else
- PR #3427 Define and Implement new multi-search API
- PR #3442 Add Bool-index + Multi column + DataFrame support for set-item
- PR #3172 Define and implement new fill/repeat/copy_range APIs
- PR #3490 Add pair iterators for columns
- PR #3497 Add DataFrame.drop(..., inplace=False) argument
- PR #3469 Add string functionality for replace API
- PR #3273 Define and implement new reduction APIs

## Improvements

- PR #2904 Move gpu decompressors to cudf::io namespace
- PR #2977 Moved old C++ test utilities to legacy directory.
- PR #2965 Fix slow orc reader perf with large uncompressed blocks
- PR #2995 Move JIT type utilities to legacy directory
- PR #2927 Add ``Table`` and ``TableView`` extension classes that wrap legacy cudf::table
- PR #3005 Renames `cudf::exp` namespace to `cudf::experimental`
- PR #3008 Make safe versions of `is_null` and `is_valid` in `column_device_view`
- PR #3026 Move fill and repeat files to legacy
- PR #3027 Move copying.hpp and related source to legacy folder
- PR #3014 Snappy decompression optimizations
- PR #3032 Use `asarray` to coerce indices to a NumPy array
- PR #2996 IO Readers: Replace `cuio::device_buffer` with `rmm::device_buffer`
- PR #3051 Specialized hash function for strings column
- PR #3065 Select and Concat for cudf::experimental::table
- PR #3080 Move `valid_if.cuh` to `legacy/`
- PR #3052 Moved replace.hpp functionality to legacy
- PR #3091 Move join files to legacy
- PR #3092 Implicitly init RMM if Java allocates before init
- PR #3029 Update gdf_ numeric types with stdint and move to cudf namespace
- PR #3052 Moved replace.hpp functionality to legacy
- PR #2955 Add cmake option to only build for present GPU architecture
- PR #3070 Move functions.h and related source to legacy
- PR #2951 Allow set_index to handle a list of column names
- PR #3093 Move groupby files to legacy
- PR #2988 Removing GIS functionality (now part of cuSpatial library)
- PR #3067 Java method to return size of device memory buffer
- PR #3083 Improved some binary operation tests to include null testing.
- PR #3084 Update to arrow-cpp and pyarrow 0.15.0
- PR #3071 Move cuIO to legacy
- PR #3126 Round 2 of snappy decompression optimizations
- PR #3046 Define and implement new copying APIs `empty_like` and `allocate_like`
- PR #3128 Support MultiIndex in DataFrame.join
- PR #2971 Added initial gather and scatter methods for strings_column_view
- PR #3133 Port NVStrings to cudf column: count_characters and count_bytes
- PR #2991 Added strings column functions concatenate and join_strings
- PR #3028 Define and implement new `gather` APIs.
- PR #3135 Add nvtx utilities to cudf::nvtx namespace
- PR #3021 Java host side concat of serialized buffers
- PR #3138 Move unary files to legacy
- PR #3170 Port NVStrings substring functions to cudf strings column
- PR #3159 Port NVStrings is-chars-types function to cudf strings column
- PR #3154 Make `table_view_base.column()` const and add `mutable_table_view.column()`
- PR #3175 Set cmake cuda version variables
- PR #3171 Move deprecated error macros to legacy
- PR #3191 Port NVStrings integer convert ops to cudf column
- PR #3189 Port NVStrings find ops to cudf column
- PR #3352 Port NVStrings convert float functions to cudf strings column
- PR #3193 Add cuPy as a formal dependency
- PR #3195 Support for zero columned `table_view`
- PR #3165 Java device memory size for string category
- PR #3205 Move transform files to legacy
- PR #3202 Rename and move error.hpp to public headers
- PR #2878 Use upstream merge code in dask_cudf
- PR #3217 Port NVStrings upper and lower case conversion functions
- PR #3350 Port NVStrings booleans convert functions
- PR #3231 Add `column::release()` to give up ownership of contents.
- PR #3157 Use enum class rather than enum for mask_allocation_policy
- PR #3232 Port NVStrings datetime conversion to cudf strings column
- PR #3136 Define and implement new transpose API
- PR #3237 Define and implement new transform APIs
- PR #3245 Move binaryop files to legacy
- PR #3241 Move stream_compaction files to legacy
- PR #3166 Move reductions to legacy
- PR #3261 Small cleanup: remove `== true`
- PR #3271 Update rmm API based on `rmm.reinitialize(...)` change
- PR #3266 Remove optional checks for CuPy
- PR #3268 Adding null ordering per column feature when sorting
- PR #3239 Adding floating point specialization to comparators for NaNs
- PR #3270 Move predicates files to legacy
- PR #3281 Add to_host specialization for strings in column test utilities
- PR #3282 Add `num_bitmask_words`
- PR #3252 Add new factory methods to include passing an existing null mask
- PR #3288 Make `bit.cuh` utilities usable from host code.
- PR #3287 Move rolling windows files to legacy
- PR #3182 Define and implement new unary APIs `is_null` and `is_not_null`
- PR #3314 Drop `cython` from run requirements
- PR #3301 Add tests for empty column wrapper.
- PR #3294 Update to arrow-cpp and pyarrow 0.15.1
- PR #3310 Add `row_hasher` and `element_hasher` utilities
- PR #3272 Support non-default streams when creating/destroying hash maps
- PR #3286 Clean up the starter code on README
- PR #3332 Port NVStrings replace to cudf strings column
- PR #3354 Define and implement new `scatter` APIs
- PR #3322 Port NVStrings pad operations to cudf strings column
- PR #3345 Add cache member for number of characters in string_view class
- PR #3299 Define and implement new `is_sorted` APIs
- PR #3328 Partition by stripes in dask_cudf ORC reader
- PR #3243 Use upstream join code in dask_cudf
- PR #3371 Add `select` method to `table_view`
- PR #3309 Add java and JNI bindings for search bounds
- PR #3305 Define and implement new rolling window APIs
- PR #3380 Concatenate columns of strings
- PR #3382 Add fill function for strings column
- PR #3391 Move device_atomics_tests.cu files to legacy
- PR #3303 Define and implement new stream compaction APIs `copy_if`, `drop_nulls`,
           `apply_boolean_mask`, `drop_duplicate` and `unique_count`.
- PR #3387 Strings column gather function
- PR #3440 Strings column scatter function
- PR #3389 Move quantiles.hpp + group_quantiles.hpp files to legacy
- PR #3397 Port unary cast to libcudf++
- PR #3398 Move reshape.hpp files to legacy
- PR #3395 Port NVStrings regex extract to cudf strings column
- PR #3423 Port NVStrings htoi to cudf strings column
- PR #3425 Strings column copy_if_else implementation
- PR #3422 Move utilities to legacy
- PR #3201 Define and implement new datetime_ops APIs
- PR #3421 Port NVStrings find_multiple to cudf strings column
- PR #3448 Port scatter_to_tables to libcudf++
- PR #3458 Update strings sections in the transition guide
- PR #3462 Add `make_empty_column` and update `empty_like`.
- PR #3465 Port `aggregation` traits and utilities.
- PR #3214 Define and implement new unary operations APIs
- PR #3475 Add `bitmask_to_host` column utility
- PR #3487 Add is_boolean trait and random timestamp generator for testing
- PR #3492 Small cleanup (remove std::abs) and comment
- PR #3407 Allow multiple row-groups per task in dask_cudf read_parquet
- PR #3512 Remove unused CUDA conda labels
- PR #3500 cudf::fill()/cudf::repeat() support for strings columns.
- PR #3438 Update scalar and scalar_device_view to better support strings
- PR #3414 Add copy_range function for strings column
- PR #3685 Add string support to contiguous_split.
- PR #3471 Add scalar/column, column/scalar and scalar/scalar overloads to copy_if_else.
- PR #3451 Add support for implicit typecasting of join columns

## Bug Fixes

- PR #2895 Fixed dask_cudf group_split behavior to handle upstream rearrange_by_divisions
- PR #3048 Support for zero columned tables
- PR #3030 Fix snappy decoding regression in PR #3014
- PR #3041 Fixed exp to experimental namespace name change issue
- PR #3056 Add additional cmake hint for finding local build of RMM files
- PR #3060 Move copying.hpp includes to legacy
- PR #3139 Fixed java RMM auto initalization
- PR #3141 Java fix for relocated IO headers
- PR #3149 Rename column_wrapper.cuh to column_wrapper.hpp
- PR #3168 Fix mutable_column_device_view head const_cast
- PR #3199 Update JNI includes for legacy moves
- PR #3204 ORC writer: Fix ByteRLE encoding of NULLs
- PR #2994 Fix split_out-support but with hash_object_dispatch
- PR #3212 Fix string to date casting when format is not specified
- PR #3218 Fixes `row_lexicographic_comparator` issue with handling two tables
- PR #3228 Default initialize RMM when Java native dependencies are loaded
- PR #3012 replacing instances of `to_gpu_array` with `mem`
- PR #3236 Fix Numba 0.46+/CuPy 6.3 interface compatibility
- PR #3276 Update JNI includes for legacy moves
- PR #3256 Fix orc writer crash with multiple string columns
- PR #3211 Fix breaking change caused by rapidsai/rmm#167
- PR #3265 Fix dangling pointer in `is_sorted`
- PR #3267 ORC writer: fix incorrect ByteRLE encoding of long literal runs
- PR #3277 Fix invalid reference to deleted temporary in `is_sorted`.
- PR #3274 ORC writer: fix integer RLEv2 mode2 unsigned base value encoding
- PR #3279 Fix shutdown hang issues with pinned memory pool init executor
- PR #3280 Invalid children check in mutable_column_device_view
- PR #3289 fix java memory usage API for empty columns
- PR #3293 Fix loading of csv files zipped on MacOS (disabled zip min version check)
- PR #3295 Fix storing storing invalid RMM exec policies.
- PR #3307 Add pd.RangeIndex to from_pandas to fix dask_cudf meta_nonempty bug
- PR #3313 Fix public headers including non-public headers
- PR #3318 Revert arrow to 0.15.0 temporarily to unblock downstream projects CI
- PR #3317 Fix index-argument bug in dask_cudf parquet reader
- PR #3323 Fix `insert` non-assert test case
- PR #3341 Fix `Series` constructor converting NoneType to "None"
- PR #3326 Fix and test for detail::gather map iterator type inference
- PR #3334 Remove zero-size exception check from make_strings_column factories
- PR #3333 Fix compilation issues with `constexpr` functions not marked `__device__`
- PR #3340 Make all benchmarks use cudf base fixture to initialize RMM pool
- PR #3337 Fix Java to pad validity buffers to 64-byte boundary
- PR #3362 Fix `find_and_replace` upcasting series for python scalars and lists
- PR #3357 Disabling `column_view` iterators for non fixed-width types
- PR #3383 Fix : properly compute null counts for rolling_window.
- PR #3386 Removing external includes from `column_view.hpp`
- PR #3369 Add write_partition to dask_cudf to fix to_parquet bug
- PR #3388 Support getitem with bools when DataFrame has a MultiIndex
- PR #3408 Fix String and Column (De-)Serialization
- PR #3372 Fix dask-distributed scatter_by_map bug
- PR #3419 Fix a bug in parse_into_parts (incomplete input causing walking past the end of string).
- PR #3413 Fix dask_cudf read_csv file-list bug
- PR #3416 Fix memory leak in ColumnVector when pulling strings off the GPU
- PR #3424 Fix benchmark build by adding libcudacxx to benchmark's CMakeLists.txt
- PR #3435 Fix diff and shift for empty series
- PR #3439 Fix index-name bug in StringColumn concat
- PR #3445 Fix ORC Writer default stripe size
- PR #3459 Fix printing of invalid entries
- PR #3466 Fix gather null mask allocation for invalid index
- PR #3468 Fix memory leak issue in `drop_duplicates`
- PR #3474 Fix small doc error in capitalize Docs
- PR #3491 Fix more doc errors in NVStrings
- PR #3478 Fix as_index deep copy via Index.rename inplace arg
- PR #3476 Fix ORC reader timezone conversion
- PR #3188 Repr slices up large DataFrames
- PR #3519 Fix strings column concatenate handling zero-sized columns
- PR #3530 Fix copy_if_else test case fail issue
- PR #3523 Fix lgenfe issue with debug build
- PR #3532 Fix potential use-after-free in cudf parquet reader
- PR #3540 Fix unary_op null_mask bug and add missing test cases
- PR #3559 Use HighLevelGraph api in DataFrame constructor (Fix upstream compatibility)
- PR #3572 Fix CI Issue with hypothesis tests that are flaky


# cuDF 0.10.0 (16 Oct 2019)

## New Features

- PR #2423 Added `groupby.quantile()`
- PR #2522 Add Java bindings for NVStrings backed upper and lower case mutators
- PR #2605 Added Sort based groupby in libcudf
- PR #2607 Add Java bindings for parsing JSON
- PR #2629 Add dropna= parameter to groupby
- PR #2585 ORC & Parquet Readers: Remove millisecond timestamp restriction
- PR #2507 Add GPU-accelerated ORC Writer
- PR #2559 Add Series.tolist()
- PR #2653 Add Java bindings for rolling window operations
- PR #2480 Merge `custreamz` codebase into `cudf` repo
- PR #2674 Add __contains__ for Index/Series/Column
- PR #2635 Add support to read from remote and cloud sources like s3, gcs, hdfs
- PR #2722 Add Java bindings for NVTX ranges
- PR #2702 Add make_bool to dataset generation functions
- PR #2394 Move `rapidsai/custrings` into `cudf`
- PR #2734 Final sync of custrings source into cudf
- PR #2724 Add libcudf support for __contains__
- PR #2777 Add python bindings for porter stemmer measure functionality
- PR #2781 Add issorted to is_monotonic
- PR #2685 Add cudf::scatter_to_tables and cython binding
- PR #2743 Add Java bindings for NVStrings timestamp2long as part of String ColumnVector casting
- PR #2785 Add nvstrings Python docs
- PR #2786 Add benchmarks option to root build.sh
- PR #2802 Add `cudf::repeat()` and `cudf.Series.repeat()`
- PR #2773 Add Fisher's unbiased kurtosis and skew for Series/DataFrame
- PR #2748 Parquet Reader: Add option to specify loading of PANDAS index
- PR #2807 Add scatter_by_map to DataFrame python API
- PR #2836 Add nvstrings.code_points method
- PR #2844 Add Series/DataFrame notnull
- PR #2858 Add GTest type list utilities
- PR #2870 Add support for grouping by Series of arbitrary length
- PR #2719 Series covariance and Pearson correlation
- PR #2207 Beginning of libcudf overhaul: introduce new column and table types
- PR #2869 Add `cudf.CategoricalDtype`
- PR #2838 CSV Reader: Support ARROW_RANDOM_FILE input
- PR #2655 CuPy-based Series and Dataframe .values property
- PR #2803 Added `edit_distance_matrix()` function to calculate pairwise edit distance for each string on a given nvstrings object.
- PR #2811 Start of cudf strings column work based on 2207
- PR #2872 Add Java pinned memory pool allocator
- PR #2969 Add findAndReplaceAll to ColumnVector
- PR #2814 Add Datetimeindex.weekday
- PR #2999 Add timestamp conversion support for string categories
- PR #2918 Add cudf::column timestamp wrapper types

## Improvements

- PR #2578 Update legacy_groupby to use libcudf group_by_without_aggregation
- PR #2581 Removed `managed` allocator from hash map classes.
- PR #2571 Remove unnecessary managed memory from gdf_column_concat
- PR #2648 Cython/Python reorg
- PR #2588 Update Series.append documentation
- PR #2632 Replace dask-cudf set_index code with upstream
- PR #2682 Add cudf.set_allocator() function for easier allocator init
- PR #2642 Improve null printing and testing
- PR #2747 Add missing Cython headers / cudftestutil lib to conda package for cuspatial build
- PR #2706 Compute CSV format in device code to speedup performance
- PR #2673 Add support for np.longlong type
- PR #2703 move dask serialization dispatch into cudf
- PR #2728 Add YYMMDD to version tag for nightly conda packages
- PR #2729 Handle file-handle input in to_csv
- PR #2741 CSV Reader: Move kernel functions into its own file
- PR #2766 Improve nvstrings python cmake flexibility
- PR #2756 Add out_time_unit option to csv reader, support timestamp resolutions
- PR #2771 Stopgap alias for to_gpu_matrix()
- PR #2783 Support mapping input columns to function arguments in apply kernels
- PR #2645 libcudf unique_count for Series.nunique
- PR #2817 Dask-cudf: `read_parquet` support for remote filesystems
- PR #2823 improve java data movement debugging
- PR #2806 CSV Reader: Clean-up row offset operations
- PR #2640 Add dask wait/persist exmaple to 10 minute guide
- PR #2828 Optimizations of kernel launch configuration for `DataFrame.apply_rows` and `DataFrame.apply_chunks`
- PR #2831 Add `column` argument to `DataFrame.drop`
- PR #2775 Various optimizations to improve __getitem__ and __setitem__ performance
- PR #2810 cudf::allocate_like can optionally always allocate a mask.
- PR #2833 Parquet reader: align page data allocation sizes to 4-bytes to satisfy cuda-memcheck
- PR #2832 Using the new Python bindings for UCX
- PR #2856 Update group_split_cudf to use scatter_by_map
- PR #2890 Optionally keep serialized table data on the host.
- PR #2778 Doc: Updated and fixed some docstrings that were formatted incorrectly.
- PR #2830 Use YYMMDD tag in custreamz nightly build
- PR #2875 Java: Remove synchronized from register methods in MemoryCleaner
- PR #2887 Minor snappy decompression optimization
- PR #2899 Use new RMM API based on Cython
- PR #2788 Guide to Python UDFs
- PR #2919 Change java API to use operators in groupby namespace
- PR #2909 CSV Reader: Avoid row offsets host vector default init
- PR #2834 DataFrame supports setting columns via attribute syntax `df.x = col`
- PR #3147 DataFrame can be initialized from rows via list of tuples
- PR #3539 Restrict CuPy to 6

## Bug Fixes

- PR #2584 ORC Reader: fix parsing of `DECIMAL` index positions
- PR #2619 Fix groupby serialization/deserialization
- PR #2614 Update Java version to match
- PR #2601 Fixes nlargest(1) issue in Series and Dataframe
- PR #2610 Fix a bug in index serialization (properly pass DeviceNDArray)
- PR #2621 Fixes the floordiv issue of not promoting float type when rhs is 0
- PR #2611 Types Test: fix static casting from negative int to string
- PR #2618 IO Readers: Fix datasource memory map failure for multiple reads
- PR #2628 groupby_without_aggregation non-nullable input table produces non-nullable output
- PR #2615 fix string category partitioning in java API
- PR #2641 fix string category and timeunit concat in the java API
- PR #2649 Fix groupby issue resulting from column_empty bug
- PR #2658 Fix astype() for null categorical columns
- PR #2660 fix column string category and timeunit concat in the java API
- PR #2664 ORC reader: fix `skip_rows` larger than first stripe
- PR #2654 Allow Java gdfOrderBy to work with string categories
- PR #2669 AVRO reader: fix non-deterministic output
- PR #2668 Update Java bindings to specify timestamp units for ORC and Parquet readers
- PR #2679 AVRO reader: fix cuda errors when decoding compressed streams
- PR #2692 Add concatenation for data-frame with different headers (empty and non-empty)
- PR #2651 Remove nvidia driver installation from ci/cpu/build.sh
- PR #2697 Ensure csv reader sets datetime column time units
- PR #2698 Return RangeIndex from contiguous slice of RangeIndex
- PR #2672 Fix null and integer handling in round
- PR #2704 Parquet Reader: Fix crash when loading string column with nulls
- PR #2725 Fix Jitify issue with running on Turing using CUDA version < 10
- PR #2731 Fix building of benchmarks
- PR #2738 Fix java to find new NVStrings locations
- PR #2736 Pin Jitify branch to v0.10 version
- PR #2742 IO Readers: Fix possible silent failures when creating `NvStrings` instance
- PR #2753 Fix java quantile API calls
- PR #2762 Fix validity processing for time in java
- PR #2796 Fix handling string slicing and other nvstrings delegated methods with dask
- PR #2769 Fix link to API docs in README.md
- PR #2772 Handle multiindex pandas Series #2772
- PR #2749 Fix apply_rows/apply_chunks pessimistic null mask to use in_cols null masks only
- PR #2752 CSV Reader: Fix exception when there's no rows to process
- PR #2716 Added Exception for `StringMethods` in string methods
- PR #2787 Fix Broadcasting `None` to `cudf-series`
- PR #2794 Fix async race in NVCategory::get_value and get_value_bounds
- PR #2795 Fix java build/cast error
- PR #2496 Fix improper merge of two dataframes when names differ
- PR #2824 Fix issue with incorrect result when Numeric Series replace is called several times
- PR #2751 Replace value with null
- PR #2765 Fix Java inequality comparisons for string category
- PR #2818 Fix java join API to use new C++ join API
- PR #2841 Fix nvstrings.slice and slice_from for range (0,0)
- PR #2837 Fix join benchmark
- PR #2809 Add hash_df and group_split dispatch functions for dask
- PR #2843 Parquet reader: fix skip_rows when not aligned with page or row_group boundaries
- PR #2851 Deleted existing dask-cudf/record.txt
- PR #2854 Fix column creation from ephemeral objects exposing __cuda_array_interface__
- PR #2860 Fix boolean indexing when the result is a single row
- PR #2859 Fix tail method issue for string columns
- PR #2852 Fixed `cumsum()` and `cumprod()` on boolean series.
- PR #2865 DaskIO: Fix `read_csv` and `read_orc` when input is list of files
- PR #2750 Fixed casting values to cudf::bool8 so non-zero values always cast to true
- PR #2873 Fixed dask_cudf read_partition bug by generating ParquetDatasetPiece
- PR #2850 Fixes dask_cudf.read_parquet on partitioned datasets
- PR #2896 Properly handle `axis` string keywords in `concat`
- PR #2926 Update rounding algorithm to avoid using fmod
- PR #2968 Fix Java dependency loading when using NVTX
- PR #2963 Fix ORC writer uncompressed block indexing
- PR #2928 CSV Reader: Fix using `byte_range` for large datasets
- PR #2983 Fix sm_70+ race condition in gpu_unsnap
- PR #2964 ORC Writer: Segfault when writing mixed numeric and string columns
- PR #3007 Java: Remove unit test that frees RMM invalid pointer
- PR #3009 Fix orc reader RLEv2 patch position regression from PR #2507
- PR #3002 Fix CUDA invalid configuration errors reported after loading an ORC file without data
- PR #3035 Update update-version.sh for new docs locations
- PR #3038 Fix uninitialized stream parameter in device_table deleter
- PR #3064 Fixes groupby performance issue
- PR #3061 Add rmmInitialize to nvstrings gtests
- PR #3058 Fix UDF doc markdown formatting
- PR #3059 Add nvstrings python build instructions to contributing.md


# cuDF 0.9.0 (21 Aug 2019)

## New Features

- PR #1993 Add CUDA-accelerated series aggregations: mean, var, std
- PR #2111 IO Readers: Support memory buffer, file-like object, and URL inputs
- PR #2012 Add `reindex()` to DataFrame and Series
- PR #2097 Add GPU-accelerated AVRO reader
- PR #2098 Support binary ops on DFs and Series with mismatched indices
- PR #2160 Merge `dask-cudf` codebase into `cudf` repo
- PR #2149 CSV Reader: Add `hex` dtype for explicit hexadecimal parsing
- PR #2156 Add `upper_bound()` and `lower_bound()` for libcudf tables and `searchsorted()` for cuDF Series
- PR #2158 CSV Reader: Support single, non-list/dict argument for `dtype`
- PR #2177 CSV Reader: Add `parse_dates` parameter for explicit date inference
- PR #1744 cudf::apply_boolean_mask and cudf::drop_nulls support for cudf::table inputs (multi-column)
- PR #2196 Add `DataFrame.dropna()`
- PR #2197 CSV Writer: add `chunksize` parameter for `to_csv`
- PR #2215 `type_dispatcher` benchmark
- PR #2179 Add Java quantiles
- PR #2157 Add __array_function__ to DataFrame and Series
- PR #2212 Java support for ORC reader
- PR #2224 Add DataFrame isna, isnull, notna functions
- PR #2236 Add Series.drop_duplicates
- PR #2105 Add hash-based join benchmark
- PR #2316 Add unique, nunique, and value_counts for datetime columns
- PR #2337 Add Java support for slicing a ColumnVector
- PR #2049 Add cudf::merge (sorted merge)
- PR #2368 Full cudf+dask Parquet Support
- PR #2380 New cudf::is_sorted checks whether cudf::table is sorted
- PR #2356 Java column vector standard deviation support
- PR #2221 MultiIndex full indexing - Support iloc and wildcards for loc
- PR #2429 Java support for getting length of strings in a ColumnVector
- PR #2415 Add `value_counts` for series of any type
- PR #2446 Add __array_function__ for index
- PR #2437 ORC reader: Add 'use_np_dtypes' option
- PR #2382 Add CategoricalAccessor add, remove, rename, and ordering methods
- PR #2464 Native implement `__cuda_array_interface__` for Series/Index/Column objects
- PR #2425 Rolling window now accepts array-based user-defined functions
- PR #2442 Add __setitem__
- PR #2449 Java support for getting byte count of strings in a ColumnVector
- PR #2492 Add groupby.size() method
- PR #2358 Add cudf::nans_to_nulls: convert floating point column into bitmask
- PR #2489 Add drop argument to set_index
- PR #2491 Add Java bindings for ORC reader 'use_np_dtypes' option
- PR #2213 Support s/ms/us/ns DatetimeColumn time unit resolutions
- PR #2536 Add _constructor properties to Series and DataFrame

## Improvements

- PR #2103 Move old `column` and `bitmask` files into `legacy/` directory
- PR #2109 added name to Python column classes
- PR #1947 Cleanup serialization code
- PR #2125 More aggregate in java API
- PR #2127 Add in java Scalar tests
- PR #2088 Refactor of Python groupby code
- PR #2130 Java serialization and deserialization of tables.
- PR #2131 Chunk rows logic added to csv_writer
- PR #2129 Add functions in the Java API to support nullable column filtering
- PR #2165 made changes to get_dummies api for it to be available in MethodCache
- PR #2171 Add CodeCov integration, fix doc version, make --skip-tests work when invoking with source
- PR #2184 handle remote orc files for dask-cudf
- PR #2186 Add `getitem` and `getattr` style access to Rolling objects
- PR #2168 Use cudf.Column for CategoricalColumn's categories instead of a tuple
- PR #2193 DOC: cudf::type_dispatcher documentation for specializing dispatched functors
- PR #2199 Better java support for appending strings
- PR #2176 Added column dtype support for datetime, int8, int16 to csv_writer
- PR #2209 Matching `get_dummies` & `select_dtypes` behavior to pandas
- PR #2217 Updated Java bindings to use the new groupby API
- PR #2214 DOC: Update doc instructions to build/install `cudf` and `dask-cudf`
- PR #2220 Update Java bindings for reduction rename
- PR #2232 Move CodeCov upload from build script to Jenkins
- PR #2225 refactor to use libcudf for gathering columns in dataframes
- PR #2293 Improve join performance (faster compute_join_output_size)
- PR #2300 Create separate dask codeowners for dask-cudf codebase
- PR #2304 gdf_group_by_without_aggregations returns gdf_column
- PR #2309 Java readers: remove redundant copy of result pointers
- PR #2307 Add `black` and `isort` to style checker script
- PR #2345 Restore removal of old groupby implementation
- PR #2342 Improve `astype()` to operate all ways
- PR #2329 using libcudf cudf::copy for column deep copy
- PR #2344 DOC: docs on code formatting for contributors
- PR #2376 Add inoperative axis= and win_type= arguments to Rolling()
- PR #2378 remove dask for (de-)serialization of cudf objects
- PR #2353 Bump Arrow and Dask versions
- PR #2377 Replace `standard_python_slice` with just `slice.indices()`
- PR #2373 cudf.DataFrame enchancements & Series.values support
- PR #2392 Remove dlpack submodule; make cuDF's Cython API externally accessible
- PR #2430 Updated Java bindings to use the new unary API
- PR #2406 Moved all existing `table` related files to a `legacy/` directory
- PR #2350 Performance related changes to get_dummies
- PR #2420 Remove `cudautils.astype` and replace with `typecast.apply_cast`
- PR #2456 Small improvement to typecast utility
- PR #2458 Fix handling of thirdparty packages in `isort` config
- PR #2459 IO Readers: Consolidate all readers to use `datasource` class
- PR #2475 Exposed type_dispatcher.hpp, nvcategory_util.hpp and wrapper_types.hpp in the include folder
- PR #2484 Enabled building libcudf as a static library
- PR #2453 Streamline CUDA_REL environment variable
- PR #2483 Bundle Boost filesystem dependency in the Java jar
- PR #2486 Java API hash functions
- PR #2481 Adds the ignore_null_keys option to the java api
- PR #2490 Java api: support multiple aggregates for the same column
- PR #2510 Java api: uses table based apply_boolean_mask
- PR #2432 Use pandas formatting for console, html, and latex output
- PR #2573 Bump numba version to 0.45.1
- PR #2606 Fix references to notebooks-contrib

## Bug Fixes

- PR #2086 Fixed quantile api behavior mismatch in series & dataframe
- PR #2128 Add offset param to host buffer readers in java API.
- PR #2145 Work around binops validity checks for java
- PR #2146 Work around unary_math validity checks for java
- PR #2151 Fixes bug in cudf::copy_range where null_count was invalid
- PR #2139 matching to pandas describe behavior & fixing nan values issue
- PR #2161 Implicitly convert unsigned to signed integer types in binops
- PR #2154 CSV Reader: Fix bools misdetected as strings dtype
- PR #2178 Fix bug in rolling bindings where a view of an ephemeral column was being taken
- PR #2180 Fix issue with isort reordering `importorskip` below imports depending on them
- PR #2187 fix to honor dtype when numpy arrays are passed to columnops.as_column
- PR #2190 Fix issue in astype conversion of string column to 'str'
- PR #2208 Fix issue with calling `head()` on one row dataframe
- PR #2229 Propagate exceptions from Cython cdef functions
- PR #2234 Fix issue with local build script not properly building
- PR #2223 Fix CUDA invalid configuration errors reported after loading small compressed ORC files
- PR #2162 Setting is_unique and is_monotonic-related attributes
- PR #2244 Fix ORC RLEv2 delta mode decoding with nonzero residual delta width
- PR #2297 Work around `var/std` unsupported only at debug build
- PR #2302 Fixed java serialization corner case
- PR #2355 Handle float16 in binary operations
- PR #2311 Fix copy behaviour for GenericIndex
- PR #2349 Fix issues with String filter in java API
- PR #2323 Fix groupby on categoricals
- PR #2328 Ensure order is preserved in CategoricalAccessor._set_categories
- PR #2202 Fix issue with unary ops mishandling empty input
- PR #2326 Fix for bug in DLPack when reading multiple columns
- PR #2324 Fix cudf Docker build
- PR #2325 Fix ORC RLEv2 patched base mode decoding with nonzero patch width
- PR #2235 Fix get_dummies to be compatible with dask
- PR #2332 Zero initialize gdf_dtype_extra_info
- PR #2355 Handle float16 in binary operations
- PR #2360 Fix missing dtype handling in cudf.Series & columnops.as_column
- PR #2364 Fix quantile api and other trivial issues around it
- PR #2361 Fixed issue with `codes` of CategoricalIndex
- PR #2357 Fixed inconsistent type of index created with from_pandas vs direct construction
- PR #2389 Fixed Rolling __getattr__ and __getitem__ for offset based windows
- PR #2402 Fixed bug in valid mask computation in cudf::copy_if (apply_boolean_mask)
- PR #2401 Fix to a scalar datetime(of type Days) issue
- PR #2386 Correctly allocate output valids in groupby
- PR #2411 Fixed failures on binary op on single element string column
- PR #2422 Fix Pandas logical binary operation incompatibilites
- PR #2447 Fix CodeCov posting build statuses temporarily
- PR #2450 Fix erroneous null handling in `cudf.DataFrame`'s `apply_rows`
- PR #2470 Fix issues with empty strings and string categories (Java)
- PR #2471 Fix String Column Validity.
- PR #2481 Fix java validity buffer serialization
- PR #2485 Updated bytes calculation to use size_t to avoid overflow in column concat
- PR #2461 Fix groupby multiple aggregations same column
- PR #2514 Fix cudf::drop_nulls threshold handling in Cython
- PR #2516 Fix utilities include paths and meta.yaml header paths
- PR #2517 Fix device memory leak in to_dlpack tensor deleter
- PR #2431 Fix local build generated file ownerships
- PR #2511 Added import of orc, refactored exception handlers to not squash fatal exceptions
- PR #2527 Fix index and column input handling in dask_cudf read_parquet
- PR #2466 Fix `dataframe.query` returning null rows erroneously
- PR #2548 Orc reader: fix non-deterministic data decoding at chunk boundaries
- PR #2557 fix cudautils import in string.py
- PR #2521 Fix casting datetimes from/to the same resolution
- PR #2545 Fix MultiIndexes with datetime levels
- PR #2560 Remove duplicate `dlpack` definition in conda recipe
- PR #2567 Fix ColumnVector.fromScalar issues while dealing with null scalars
- PR #2565 Orc reader: fix incorrect data decoding of int64 data types
- PR #2577 Fix search benchmark compilation error by adding necessary header
- PR #2604 Fix a bug in copying.pyx:_normalize_types that upcasted int32 to int64


# cuDF 0.8.0 (27 June 2019)

## New Features

- PR #1524 Add GPU-accelerated JSON Lines parser with limited feature set
- PR #1569 Add support for Json objects to the JSON Lines reader
- PR #1622 Add Series.loc
- PR #1654 Add cudf::apply_boolean_mask: faster replacement for gdf_apply_stencil
- PR #1487 cython gather/scatter
- PR #1310 Implemented the slice/split functionality.
- PR #1630 Add Python layer to the GPU-accelerated JSON reader
- PR #1745 Add rounding of numeric columns via Numba
- PR #1772 JSON reader: add support for BytesIO and StringIO input
- PR #1527 Support GDF_BOOL8 in readers and writers
- PR #1819 Logical operators (AND, OR, NOT) for libcudf and cuDF
- PR #1813 ORC Reader: Add support for stripe selection
- PR #1828 JSON Reader: add suport for bool8 columns
- PR #1833 Add column iterator with/without nulls
- PR #1665 Add the point-in-polygon GIS function
- PR #1863 Series and Dataframe methods for all and any
- PR #1908 cudf::copy_range and cudf::fill for copying/assigning an index or range to a constant
- PR #1921 Add additional formats for typecasting to/from strings
- PR #1807 Add Series.dropna()
- PR #1987 Allow user defined functions in the form of ptx code to be passed to binops
- PR #1948 Add operator functions like `Series.add()` to DataFrame and Series
- PR #1954 Add skip test argument to GPU build script
- PR #2018 Add bindings for new groupby C++ API
- PR #1984 Add rolling window operations Series.rolling() and DataFrame.rolling()
- PR #1542 Python method and bindings for to_csv
- PR #1995 Add Java API
- PR #1998 Add google benchmark to cudf
- PR #1845 Add cudf::drop_duplicates, DataFrame.drop_duplicates
- PR #1652 Added `Series.where()` feature
- PR #2074 Java Aggregates, logical ops, and better RMM support
- PR #2140 Add a `cudf::transform` function
- PR #2068 Concatenation of different typed columns

## Improvements

- PR #1538 Replacing LesserRTTI with inequality_comparator
- PR #1703 C++: Added non-aggregating `insert` to `concurrent_unordered_map` with specializations to store pairs with a single atomicCAS when possible.
- PR #1422 C++: Added a RAII wrapper for CUDA streams
- PR #1701 Added `unique` method for stringColumns
- PR #1713 Add documentation for Dask-XGBoost
- PR #1666 CSV Reader: Improve performance for files with large number of columns
- PR #1725 Enable the ability to use a single column groupby as its own index
- PR #1759 Add an example showing simultaneous rolling averages to `apply_grouped` documentation
- PR #1746 C++: Remove unused code: `windowed_ops.cu`, `sorting.cu`, `hash_ops.cu`
- PR #1748 C++: Add `bool` nullability flag to `device_table` row operators
- PR #1764 Improve Numerical column: `mean_var` and `mean`
- PR #1767 Speed up Python unit tests
- PR #1770 Added build.sh script, updated CI scripts and documentation
- PR #1739 ORC Reader: Add more pytest coverage
- PR #1696 Added null support in `Series.replace()`.
- PR #1390 Added some basic utility functions for `gdf_column`'s
- PR #1791 Added general column comparison code for testing
- PR #1795 Add printing of git submodule info to `print_env.sh`
- PR #1796 Removing old sort based group by code and gdf_filter
- PR #1811 Added funtions for copying/allocating `cudf::table`s
- PR #1838 Improve columnops.column_empty so that it returns typed columns instead of a generic Column
- PR #1890 Add utils.get_dummies- a pandas-like wrapper around one_hot-encoding
- PR #1823 CSV Reader: default the column type to string for empty dataframes
- PR #1827 Create bindings for scalar-vector binops, and update one_hot_encoding to use them
- PR #1817 Operators now support different sized dataframes as long as they don't share different sized columns
- PR #1855 Transition replace_nulls to new C++ API and update corresponding Cython/Python code
- PR #1858 Add `std::initializer_list` constructor to `column_wrapper`
- PR #1846 C++ type-erased gdf_equal_columns test util; fix gdf_equal_columns logic error
- PR #1390 Added some basic utility functions for `gdf_column`s
- PR #1391 Tidy up bit-resolution-operation and bitmask class code
- PR #1882 Add iloc functionality to MultiIndex dataframes
- PR #1884 Rolling windows: general enhancements and better coverage for unit tests
- PR #1886 support GDF_STRING_CATEGORY columns in apply_boolean_mask, drop_nulls and other libcudf functions
- PR #1896 Improve performance of groupby with levels specified in dask-cudf
- PR #1915 Improve iloc performance for non-contiguous row selection
- PR #1859 Convert read_json into a C++ API
- PR #1919 Rename libcudf namespace gdf to namespace cudf
- PR #1850 Support left_on and right_on for DataFrame merge operator
- PR #1930 Specialize constructor for `cudf::bool8` to cast argument to `bool`
- PR #1938 Add default constructor for `column_wrapper`
- PR #1930 Specialize constructor for `cudf::bool8` to cast argument to `bool`
- PR #1952 consolidate libcudf public API headers in include/cudf
- PR #1949 Improved selection with boolmask using libcudf `apply_boolean_mask`
- PR #1956 Add support for nulls in `query()`
- PR #1973 Update `std::tuple` to `std::pair` in top-most libcudf APIs and C++ transition guide
- PR #1981 Convert read_csv into a C++ API
- PR #1868 ORC Reader: Support row index for speed up on small/medium datasets
- PR #1964 Added support for list-like types in Series.str.cat
- PR #2005 Use HTML5 details tag in bug report issue template
- PR #2003 Removed few redundant unit-tests from test_string.py::test_string_cat
- PR #1944 Groupby design improvements
- PR #2017 Convert `read_orc()` into a C++ API
- PR #2011 Convert `read_parquet()` into a C++ API
- PR #1756 Add documentation "10 Minutes to cuDF and dask_cuDF"
- PR #2034 Adding support for string columns concatenation using "add" binary operator
- PR #2042 Replace old "10 Minutes" guide with new guide for docs build process
- PR #2036 Make library of common test utils to speed up tests compilation
- PR #2022 Facilitating get_dummies to be a high level api too
- PR #2050 Namespace IO readers and add back free-form `read_xxx` functions
- PR #2104 Add a functional ``sort=`` keyword argument to groupby
- PR #2108 Add `find_and_replace` for StringColumn for replacing single values
- PR #1803 cuDF/CuPy interoperability documentation

## Bug Fixes

- PR #1465 Fix for test_orc.py and test_sparse_df.py test failures
- PR #1583 Fix underlying issue in `as_index()` that was causing `Series.quantile()` to fail
- PR #1680 Add errors= keyword to drop() to fix cudf-dask bug
- PR #1651 Fix `query` function on empty dataframe
- PR #1616 Fix CategoricalColumn to access categories by index instead of iteration
- PR #1660 Fix bug in `loc` when indexing with a column name (a string)
- PR #1683 ORC reader: fix timestamp conversion to UTC
- PR #1613 Improve CategoricalColumn.fillna(-1) performance
- PR #1642 Fix failure of CSV_TEST gdf_csv_test.SkiprowsNrows on multiuser systems
- PR #1709 Fix handling of `datetime64[ms]` in `dataframe.select_dtypes`
- PR #1704 CSV Reader: Add support for the plus sign in number fields
- PR #1687 CSV reader: return an empty dataframe for zero size input
- PR #1757 Concatenating columns with null columns
- PR #1755 Add col_level keyword argument to melt
- PR #1758 Fix df.set_index() when setting index from an empty column
- PR #1749 ORC reader: fix long strings of NULL values resulting in incorrect data
- PR #1742 Parquet Reader: Fix index column name to match PANDAS compat
- PR #1782 Update libcudf doc version
- PR #1783 Update conda dependencies
- PR #1786 Maintain the original series name in series.unique output
- PR #1760 CSV Reader: fix segfault when dtype list only includes columns from usecols list
- PR #1831 build.sh: Assuming python is in PATH instead of using PYTHON env var
- PR #1839 Raise an error instead of segfaulting when transposing a DataFrame with StringColumns
- PR #1840 Retain index correctly during merge left_on right_on
- PR #1825 cuDF: Multiaggregation Groupby Failures
- PR #1789 CSV Reader: Fix missing support for specifying `int8` and `int16` dtypes
- PR #1857 Cython Bindings: Handle `bool` columns while calling `column_view_from_NDArrays`
- PR #1849 Allow DataFrame support methods to pass arguments to the methods
- PR #1847 Fixed #1375 by moving the nvstring check into the wrapper function
- PR #1864 Fixing cudf reduction for POWER platform
- PR #1869 Parquet reader: fix Dask timestamps not matching with Pandas (convert to milliseconds)
- PR #1876 add dtype=bool for `any`, `all` to treat integer column correctly
- PR #1875 CSV reader: take NaN values into account in dtype detection
- PR #1873 Add column dtype checking for the all/any methods
- PR #1902 Bug with string iteration in _apply_basic_agg
- PR #1887 Fix for initialization issue in pq_read_arg,orc_read_arg
- PR #1867 JSON reader: add support for null/empty fields, including the 'null' literal
- PR #1891 Fix bug #1750 in string column comparison
- PR #1909 Support of `to_pandas()` of boolean series with null values
- PR #1923 Use prefix removal when two aggs are called on a SeriesGroupBy
- PR #1914 Zero initialize gdf_column local variables
- PR #1959 Add support for comparing boolean Series to scalar
- PR #1966 Ignore index fix in series append
- PR #1967 Compute index __sizeof__ only once for DataFrame __sizeof__
- PR #1977 Support CUDA installation in default system directories
- PR #1982 Fixes incorrect index name after join operation
- PR #1985 Implement `GDF_PYMOD`, a special modulo that follows python's sign rules
- PR #1991 Parquet reader: fix decoding of NULLs
- PR #1990 Fixes a rendering bug in the `apply_grouped` documentation
- PR #1978 Fix for values being filled in an empty dataframe
- PR #2001 Correctly create MultiColumn from Pandas MultiColumn
- PR #2006 Handle empty dataframe groupby construction for dask
- PR #1965 Parquet Reader: Fix duplicate index column when it's already in `use_cols`
- PR #2033 Add pip to conda environment files to fix warning
- PR #2028 CSV Reader: Fix reading of uncompressed files without a recognized file extension
- PR #2073 Fix an issue when gathering columns with NVCategory and nulls
- PR #2053 cudf::apply_boolean_mask return empty column for empty boolean mask
- PR #2066 exclude `IteratorTest.mean_var_output` test from debug build
- PR #2069 Fix JNI code to use read_csv and read_parquet APIs
- PR #2071 Fix bug with unfound transitive dependencies for GTests in Ubuntu 18.04
- PR #2089 Configure Sphinx to render params correctly
- PR #2091 Fix another bug with unfound transitive dependencies for `cudftestutils` in Ubuntu 18.04
- PR #2115 Just apply `--disable-new-dtags` instead of trying to define all the transitive dependencies
- PR #2106 Fix errors in JitCache tests caused by sharing of device memory between processes
- PR #2120 Fix errors in JitCache tests caused by running multiple threads on the same data
- PR #2102 Fix memory leak in groupby
- PR #2113 fixed typo in to_csv code example


# cudf 0.7.2 (16 May 2019)

## New Features

- PR #1735 Added overload for atomicAdd on int64. Streamlined implementation of custom atomic overloads.
- PR #1741 Add MultiIndex concatenation

## Bug Fixes

- PR #1718 Fix issue with SeriesGroupBy MultiIndex in dask-cudf
- PR #1734 Python: fix performance regression for groupby count() aggregations
- PR #1768 Cython: fix handling read only schema buffers in gpuarrow reader


# cudf 0.7.1 (11 May 2019)

## New Features

- PR #1702 Lazy load MultiIndex to return groupby performance to near optimal.

## Bug Fixes

- PR #1708 Fix handling of `datetime64[ms]` in `dataframe.select_dtypes`


# cuDF 0.7.0 (10 May 2019)

## New Features

- PR #982 Implement gdf_group_by_without_aggregations and gdf_unique_indices functions
- PR #1142 Add `GDF_BOOL` column type
- PR #1194 Implement overloads for CUDA atomic operations
- PR #1292 Implemented Bitwise binary ops AND, OR, XOR (&, |, ^)
- PR #1235 Add GPU-accelerated Parquet Reader
- PR #1335 Added local_dict arg in `DataFrame.query()`.
- PR #1282 Add Series and DataFrame.describe()
- PR #1356 Rolling windows
- PR #1381 Add DataFrame._get_numeric_data
- PR #1388 Add CODEOWNERS file to auto-request reviews based on where changes are made
- PR #1396 Add DataFrame.drop method
- PR #1413 Add DataFrame.melt method
- PR #1412 Add DataFrame.pop()
- PR #1419 Initial CSV writer function
- PR #1441 Add Series level cumulative ops (cumsum, cummin, cummax, cumprod)
- PR #1420 Add script to build and test on a local gpuCI image
- PR #1440 Add DatetimeColumn.min(), DatetimeColumn.max()
- PR #1455 Add Series.Shift via Numba kernel
- PR #1441 Add Series level cumulative ops (cumsum, cummin, cummax, cumprod)
- PR #1461 Add Python coverage test to gpu build
- PR #1445 Parquet Reader: Add selective reading of rows and row group
- PR #1532 Parquet Reader: Add support for INT96 timestamps
- PR #1516 Add Series and DataFrame.ndim
- PR #1556 Add libcudf C++ transition guide
- PR #1466 Add GPU-accelerated ORC Reader
- PR #1565 Add build script for nightly doc builds
- PR #1508 Add Series isna, isnull, and notna
- PR #1456 Add Series.diff() via Numba kernel
- PR #1588 Add Index `astype` typecasting
- PR #1301 MultiIndex support
- PR #1599 Level keyword supported in groupby
- PR #929 Add support operations to dataframe
- PR #1609 Groupby accept list of Series
- PR #1658 Support `group_keys=True` keyword in groupby method

## Improvements

- PR #1531 Refactor closures as private functions in gpuarrow
- PR #1404 Parquet reader page data decoding speedup
- PR #1076 Use `type_dispatcher` in join, quantiles, filter, segmented sort, radix sort and hash_groupby
- PR #1202 Simplify README.md
- PR #1149 CSV Reader: Change convertStrToValue() functions to `__device__` only
- PR #1238 Improve performance of the CUDA trie used in the CSV reader
- PR #1245 Use file cache for JIT kernels
- PR #1278 Update CONTRIBUTING for new conda environment yml naming conventions
- PR #1163 Refactored UnaryOps. Reduced API to two functions: `gdf_unary_math` and `gdf_cast`. Added `abs`, `-`, and `~` ops. Changed bindings to Cython
- PR #1284 Update docs version
- PR #1287 add exclude argument to cudf.select_dtype function
- PR #1286 Refactor some of the CSV Reader kernels into generic utility functions
- PR #1291 fillna in `Series.to_gpu_array()` and `Series.to_array()` can accept the scalar too now.
- PR #1005 generic `reduction` and `scan` support
- PR #1349 Replace modernGPU sort join with thrust.
- PR #1363 Add a dataframe.mean(...) that raises NotImplementedError to satisfy `dask.dataframe.utils.is_dataframe_like`
- PR #1319 CSV Reader: Use column wrapper for gdf_column output alloc/dealloc
- PR #1376 Change series quantile default to linear
- PR #1399 Replace CFFI bindings for NVTX functions with Cython bindings
- PR #1389 Refactored `set_null_count()`
- PR #1386 Added macros `GDF_TRY()`, `CUDF_TRY()` and `ASSERT_CUDF_SUCCEEDED()`
- PR #1435 Rework CMake and conda recipes to depend on installed libraries
- PR #1391 Tidy up bit-resolution-operation and bitmask class code
- PR #1439 Add cmake variable to enable compiling CUDA code with -lineinfo
- PR #1462 Add ability to read parquet files from arrow::io::RandomAccessFile
- PR #1453 Convert CSV Reader CFFI to Cython
- PR #1479 Convert Parquet Reader CFFI to Cython
- PR #1397 Add a utility function for producing an overflow-safe kernel launch grid configuration
- PR #1382 Add GPU parsing of nested brackets to cuIO parsing utilities
- PR #1481 Add cudf::table constructor to allocate a set of `gdf_column`s
- PR #1484 Convert GroupBy CFFI to Cython
- PR #1463 Allow and default melt keyword argument var_name to be None
- PR #1486 Parquet Reader: Use device_buffer rather than device_ptr
- PR #1525 Add cudatoolkit conda dependency
- PR #1520 Renamed `src/dataframe` to `src/table` and moved `table.hpp`. Made `types.hpp` to be type declarations only.
- PR #1492 Convert transpose CFFI to Cython
- PR #1495 Convert binary and unary ops CFFI to Cython
- PR #1503 Convert sorting and hashing ops CFFI to Cython
- PR #1522 Use latest release version in update-version CI script
- PR #1533 Remove stale join CFFI, fix memory leaks in join Cython
- PR #1521 Added `row_bitmask` to compute bitmask for rows of a table. Merged `valids_ops.cu` and `bitmask_ops.cu`
- PR #1553 Overload `hash_row` to avoid using intial hash values. Updated `gdf_hash` to select between overloads
- PR #1585 Updated `cudf::table` to maintain own copy of wrapped `gdf_column*`s
- PR #1559 Add `except +` to all Cython function definitions to catch C++ exceptions properly
- PR #1617 `has_nulls` and `column_dtypes` for `cudf::table`
- PR #1590 Remove CFFI from the build / install process entirely
- PR #1536 Convert gpuarrow CFFI to Cython
- PR #1655 Add `Column._pointer` as a way to access underlying `gdf_column*` of a `Column`
- PR #1655 Update readme conda install instructions for cudf version 0.6 and 0.7


## Bug Fixes

- PR #1233 Fix dtypes issue while adding the column to `str` dataframe.
- PR #1254 CSV Reader: fix data type detection for floating-point numbers in scientific notation
- PR #1289 Fix looping over each value instead of each category in concatenation
- PR #1293 Fix Inaccurate error message in join.pyx
- PR #1308 Add atomicCAS overload for `int8_t`, `int16_t`
- PR #1317 Fix catch polymorphic exception by reference in ipc.cu
- PR #1325 Fix dtype of null bitmasks to int8
- PR #1326 Update build documentation to use -DCMAKE_CXX11_ABI=ON
- PR #1334 Add "na_position" argument to CategoricalColumn sort_by_values
- PR #1321 Fix out of bounds warning when checking Bzip2 header
- PR #1359 Add atomicAnd/Or/Xor for integers
- PR #1354 Fix `fillna()` behaviour when replacing values with different dtypes
- PR #1347 Fixed core dump issue while passing dict_dtypes without column names in `cudf.read_csv()`
- PR #1379 Fixed build failure caused due to error: 'col_dtype' may be used uninitialized
- PR #1392 Update cudf Dockerfile and package_versions.sh
- PR #1385 Added INT8 type to `_schema_to_dtype` for use in GpuArrowReader
- PR #1393 Fixed a bug in `gdf_count_nonzero_mask()` for the case of 0 bits to count
- PR #1395 Update CONTRIBUTING to use the environment variable CUDF_HOME
- PR #1416 Fix bug at gdf_quantile_exact and gdf_quantile_appox
- PR #1421 Fix remove creation of series multiple times during `add_column()`
- PR #1405 CSV Reader: Fix memory leaks on read_csv() failure
- PR #1328 Fix CategoricalColumn to_arrow() null mask
- PR #1433 Fix NVStrings/categories includes
- PR #1432 Update NVStrings to 0.7.* to coincide with 0.7 development
- PR #1483 Modify CSV reader to avoid cropping blank quoted characters in non-string fields
- PR #1446 Merge 1275 hotfix from master into branch-0.7
- PR #1447 Fix legacy groupby apply docstring
- PR #1451 Fix hash join estimated result size is not correct
- PR #1454 Fix local build script improperly change directory permissions
- PR #1490 Require Dask 1.1.0+ for `is_dataframe_like` test or skip otherwise.
- PR #1491 Use more specific directories & groups in CODEOWNERS
- PR #1497 Fix Thrust issue on CentOS caused by missing default constructor of host_vector elements
- PR #1498 Add missing include guard to device_atomics.cuh and separated DEVICE_ATOMICS_TEST
- PR #1506 Fix csv-write call to updated NVStrings method
- PR #1510 Added nvstrings `fillna()` function
- PR #1507 Parquet Reader: Default string data to GDF_STRING
- PR #1535 Fix doc issue to ensure correct labelling of cudf.series
- PR #1537 Fix `undefined reference` link error in HashPartitionTest
- PR #1548 Fix ci/local/build.sh README from using an incorrect image example
- PR #1551 CSV Reader: Fix integer column name indexing
- PR #1586 Fix broken `scalar_wrapper::operator==`
- PR #1591 ORC/Parquet Reader: Fix missing import for FileNotFoundError exception
- PR #1573 Parquet Reader: Fix crash due to clash with ORC reader datasource
- PR #1607 Revert change of `column.to_dense_buffer` always return by copy for performance concerns
- PR #1618 ORC reader: fix assert & data output when nrows/skiprows isn't aligned to stripe boundaries
- PR #1631 Fix failure of TYPES_TEST on some gcc-7 based systems.
- PR #1641 CSV Reader: Fix skip_blank_lines behavior with Windows line terminators (\r\n)
- PR #1648 ORC reader: fix non-deterministic output when skiprows is non-zero
- PR #1676 Fix groupby `as_index` behaviour with `MultiIndex`
- PR #1659 Fix bug caused by empty groupbys and multiindex slicing throwing exceptions
- PR #1656 Correct Groupby failure in dask when un-aggregable columns are left in dataframe.
- PR #1689 Fix groupby performance regression
- PR #1694 Add Cython as a runtime dependency since it's required in `setup.py`


# cuDF 0.6.1 (25 Mar 2019)

## Bug Fixes

- PR #1275 Fix CentOS exception in DataFrame.hash_partition from using value "returned" by a void function


# cuDF 0.6.0 (22 Mar 2019)

## New Features

- PR #760 Raise `FileNotFoundError` instead of `GDF_FILE_ERROR` in `read_csv` if the file does not exist
- PR #539 Add Python bindings for replace function
- PR #823 Add Doxygen configuration to enable building HTML documentation for libcudf C/C++ API
- PR #807 CSV Reader: Add byte_range parameter to specify the range in the input file to be read
- PR #857 Add Tail method for Series/DataFrame and update Head method to use iloc
- PR #858 Add series feature hashing support
- PR #871 CSV Reader: Add support for NA values, including user specified strings
- PR #893 Adds PyArrow based parquet readers / writers to Python, fix category dtype handling, fix arrow ingest buffer size issues
- PR #867 CSV Reader: Add support for ignoring blank lines and comment lines
- PR #887 Add Series digitize method
- PR #895 Add Series groupby
- PR #898 Add DataFrame.groupby(level=0) support
- PR #920 Add feather, JSON, HDF5 readers / writers from PyArrow / Pandas
- PR #888 CSV Reader: Add prefix parameter for column names, used when parsing without a header
- PR #913 Add DLPack support: convert between cuDF DataFrame and DLTensor
- PR #939 Add ORC reader from PyArrow
- PR #918 Add Series.groupby(level=0) support
- PR #906 Add binary and comparison ops to DataFrame
- PR #958 Support unary and binary ops on indexes
- PR #964 Add `rename` method to `DataFrame`, `Series`, and `Index`
- PR #985 Add `Series.to_frame` method
- PR #985 Add `drop=` keyword to reset_index method
- PR #994 Remove references to pygdf
- PR #990 Add external series groupby support
- PR #988 Add top-level merge function to cuDF
- PR #992 Add comparison binaryops to DateTime columns
- PR #996 Replace relative path imports with absolute paths in tests
- PR #995 CSV Reader: Add index_col parameter to specify the column name or index to be used as row labels
- PR #1004 Add `from_gpu_matrix` method to DataFrame
- PR #997 Add property index setter
- PR #1007 Replace relative path imports with absolute paths in cudf
- PR #1013 select columns with df.columns
- PR #1016 Rename Series.unique_count() to nunique() to match pandas API
- PR #947 Prefixsum to handle nulls and float types
- PR #1029 Remove rest of relative path imports
- PR #1021 Add filtered selection with assignment for Dataframes
- PR #872 Adding NVCategory support to cudf apis
- PR #1052 Add left/right_index and left/right_on keywords to merge
- PR #1091 Add `indicator=` and `suffixes=` keywords to merge
- PR #1107 Add unsupported keywords to Series.fillna
- PR #1032 Add string support to cuDF python
- PR #1136 Removed `gdf_concat`
- PR #1153 Added function for getting the padded allocation size for valid bitmask
- PR #1148 Add cudf.sqrt for dataframes and Series
- PR #1159 Add Python bindings for libcudf dlpack functions
- PR #1155 Add __array_ufunc__ for DataFrame and Series for sqrt
- PR #1168 to_frame for series accepts a name argument


## Improvements

- PR #1218 Add dask-cudf page to API docs
- PR #892 Add support for heterogeneous types in binary ops with JIT
- PR #730 Improve performance of `gdf_table` constructor
- PR #561 Add Doxygen style comments to Join CUDA functions
- PR #813 unified libcudf API functions by replacing gpu_ with gdf_
- PR #822 Add support for `__cuda_array_interface__` for ingest
- PR #756 Consolidate common helper functions from unordered map and multimap
- PR #753 Improve performance of groupby sum and average, especially for cases with few groups.
- PR #836 Add ingest support for arrow chunked arrays in Column, Series, DataFrame creation
- PR #763 Format doxygen comments for csv_read_arg struct
- PR #532 CSV Reader: Use type dispatcher instead of switch block
- PR #694 Unit test utilities improvements
- PR #878 Add better indexing to Groupby
- PR #554 Add `empty` method and `is_monotonic` attribute to `Index`
- PR #1040 Fixed up Doxygen comment tags
- PR #909 CSV Reader: Avoid host->device->host copy for header row data
- PR #916 Improved unit testing and error checking for `gdf_column_concat`
- PR #941 Replace `numpy` call in `Series.hash_encode` with `numba`
- PR #942 Added increment/decrement operators for wrapper types
- PR #943 Updated `count_nonzero_mask` to return `num_rows` when the mask is null
- PR #952 Added trait to map C++ type to `gdf_dtype`
- PR #966 Updated RMM submodule.
- PR #998 Add IO reader/writer modules to API docs, fix for missing cudf.Series docs
- PR #1017 concatenate along columns for Series and DataFrames
- PR #1002 Support indexing a dataframe with another boolean dataframe
- PR #1018 Better concatenation for Series and Dataframes
- PR #1036 Use Numpydoc style docstrings
- PR #1047 Adding gdf_dtype_extra_info to gdf_column_view_augmented
- PR #1054 Added default ctor to SerialTrieNode to overcome Thrust issue in CentOS7 + CUDA10
- PR #1024 CSV Reader: Add support for hexadecimal integers in integral-type columns
- PR #1033 Update `fillna()` to use libcudf function `gdf_replace_nulls`
- PR #1066 Added inplace assignment for columns and select_dtypes for dataframes
- PR #1026 CSV Reader: Change the meaning and type of the quoting parameter to match Pandas
- PR #1100 Adds `CUDF_EXPECTS` error-checking macro
- PR #1092 Fix select_dtype docstring
- PR #1111 Added cudf::table
- PR #1108 Sorting for datetime columns
- PR #1120 Return a `Series` (not a `Column`) from `Series.cat.set_categories()`
- PR #1128 CSV Reader: The last data row does not need to be line terminated
- PR #1183 Bump Arrow version to 0.12.1
- PR #1208 Default to CXX11_ABI=ON
- PR #1252 Fix NVStrings dependencies for cuda 9.2 and 10.0
- PR #2037 Optimize the existing `gather` and `scatter` routines in `libcudf`

## Bug Fixes

- PR #821 Fix flake8 issues revealed by flake8 update
- PR #808 Resolved renamed `d_columns_valids` variable name
- PR #820 CSV Reader: fix the issue where reader adds additional rows when file uses 
 as a line terminator
- PR #780 CSV Reader: Fix scientific notation parsing and null values for empty quotes
- PR #815 CSV Reader: Fix data parsing when tabs are present in the input CSV file
- PR #850 Fix bug where left joins where the left df has 0 rows causes a crash
- PR #861 Fix memory leak by preserving the boolean mask index
- PR #875 Handle unnamed indexes in to/from arrow functions
- PR #877 Fix ingest of 1 row arrow tables in from arrow function
- PR #876 Added missing `<type_traits>` include
- PR #889 Deleted test_rmm.py which has now moved to RMM repo
- PR #866 Merge v0.5.1 numpy ABI hotfix into 0.6
- PR #917 value_counts return int type on empty columns
- PR #611 Renamed `gdf_reduce_optimal_output_size()` -> `gdf_reduction_get_intermediate_output_size()`
- PR #923 fix index for negative slicing for cudf dataframe and series
- PR #927 CSV Reader: Fix category GDF_CATEGORY hashes not being computed properly
- PR #921 CSV Reader: Fix parsing errors with delim_whitespace, quotations in the header row, unnamed columns
- PR #933 Fix handling objects of all nulls in series creation
- PR #940 CSV Reader: Fix an issue where the last data row is missing when using byte_range
- PR #945 CSV Reader: Fix incorrect datetime64 when milliseconds or space separator are used
- PR #959 Groupby: Problem with column name lookup
- PR #950 Converting dataframe/recarry with non-contiguous arrays
- PR #963 CSV Reader: Fix another issue with missing data rows when using byte_range
- PR #999 Fix 0 sized kernel launches and empty sort_index exception
- PR #993 Fix dtype in selecting 0 rows from objects
- PR #1009 Fix performance regression in `to_pandas` method on DataFrame
- PR #1008 Remove custom dask communication approach
- PR #1001 CSV Reader: Fix a memory access error when reading a large (>2GB) file with date columns
- PR #1019 Binary Ops: Fix error when one input column has null mask but other doesn't
- PR #1014 CSV Reader: Fix false positives in bool value detection
- PR #1034 CSV Reader: Fix parsing floating point precision and leading zero exponents
- PR #1044 CSV Reader: Fix a segfault when byte range aligns with a page
- PR #1058 Added support for `DataFrame.loc[scalar]`
- PR #1060 Fix column creation with all valid nan values
- PR #1073 CSV Reader: Fix an issue where a column name includes the return character
- PR #1090 Updating Doxygen Comments
- PR #1080 Fix dtypes returned from loc / iloc because of lists
- PR #1102 CSV Reader: Minor fixes and memory usage improvements
- PR #1174: Fix release script typo
- PR #1137 Add prebuild script for CI
- PR #1118 Enhanced the `DataFrame.from_records()` feature
- PR #1129 Fix join performance with index parameter from using numpy array
- PR #1145 Issue with .agg call on multi-column dataframes
- PR #908 Some testing code cleanup
- PR #1167 Fix issue with null_count not being set after inplace fillna()
- PR #1184 Fix iloc performance regression
- PR #1185 Support left_on/right_on and also on=str in merge
- PR #1200 Fix allocating bitmasks with numba instead of rmm in allocate_mask function
- PR #1213 Fix bug with csv reader requesting subset of columns using wrong datatype
- PR #1223 gpuCI: Fix label on rapidsai channel on gpu build scripts
- PR #1242 Add explicit Thrust exec policy to fix NVCATEGORY_TEST segfault on some platforms
- PR #1246 Fix categorical tests that failed due to bad implicit type conversion
- PR #1255 Fix overwriting conda package main label uploads
- PR #1259 Add dlpack includes to pip build


# cuDF 0.5.1 (05 Feb 2019)

## Bug Fixes

- PR #842 Avoid using numpy via cimport to prevent ABI issues in Cython compilation


# cuDF 0.5.0 (28 Jan 2019)

## New Features

- PR #722 Add bzip2 decompression support to `read_csv()`
- PR #693 add ZLIB-based GZIP/ZIP support to `read_csv_strings()`
- PR #411 added null support to gdf_order_by (new API) and cudf_table::sort
- PR #525 Added GitHub Issue templates for bugs, documentation, new features, and questions
- PR #501 CSV Reader: Add support for user-specified decimal point and thousands separator to read_csv_strings()
- PR #455 CSV Reader: Add support for user-specified decimal point and thousands separator to read_csv()
- PR #439 add `DataFrame.drop` method similar to pandas
- PR #356 add `DataFrame.transpose` method and `DataFrame.T` property similar to pandas
- PR #505 CSV Reader: Add support for user-specified boolean values
- PR #350 Implemented Series replace function
- PR #490 Added print_env.sh script to gather relevant environment details when reporting cuDF issues
- PR #474 add ZLIB-based GZIP/ZIP support to `read_csv()`
- PR #547 Added melt similar to `pandas.melt()`
- PR #491 Add CI test script to check for updates to CHANGELOG.md in PRs
- PR #550 Add CI test script to check for style issues in PRs
- PR #558 Add CI scripts for cpu-based conda and gpu-based test builds
- PR #524 Add Boolean Indexing
- PR #564 Update python `sort_values` method to use updated libcudf `gdf_order_by` API
- PR #509 CSV Reader: Input CSV file can now be passed in as a text or a binary buffer
- PR #607 Add `__iter__` and iteritems to DataFrame class
- PR #643 added a new api gdf_replace_nulls that allows a user to replace nulls in a column

## Improvements

- PR #426 Removed sort-based groupby and refactored existing groupby APIs. Also improves C++/CUDA compile time.
- PR #461 Add `CUDF_HOME` variable in README.md to replace relative pathing.
- PR #472 RMM: Created centralized rmm::device_vector alias and rmm::exec_policy
- PR #500 Improved the concurrent hash map class to support partitioned (multi-pass) hash table building.
- PR #454 Improve CSV reader docs and examples
- PR #465 Added templated C++ API for RMM to avoid explicit cast to `void**`
- PR #513 `.gitignore` tweaks
- PR #521 Add `assert_eq` function for testing
- PR #502 Simplify Dockerfile for local dev, eliminate old conda/pip envs
- PR #549 Adds `-rdynamic` compiler flag to nvcc for Debug builds
- PR #472 RMM: Created centralized rmm::device_vector alias and rmm::exec_policy
- PR #577 Added external C++ API for scatter/gather functions
- PR #500 Improved the concurrent hash map class to support partitioned (multi-pass) hash table building
- PR #583 Updated `gdf_size_type` to `int`
- PR #500 Improved the concurrent hash map class to support partitioned (multi-pass) hash table building
- PR #617 Added .dockerignore file. Prevents adding stale cmake cache files to the docker container
- PR #658 Reduced `JOIN_TEST` time by isolating overflow test of hash table size computation
- PR #664 Added Debuging instructions to README
- PR #651 Remove noqa marks in `__init__.py` files
- PR #671 CSV Reader: uncompressed buffer input can be parsed without explicitly specifying compression as None
- PR #684 Make RMM a submodule
- PR #718 Ensure sum, product, min, max methods pandas compatibility on empty datasets
- PR #720 Refactored Index classes to make them more Pandas-like, added CategoricalIndex
- PR #749 Improve to_arrow and from_arrow Pandas compatibility
- PR #766 Remove TravisCI references, remove unused variables from CMake, fix ARROW_VERSION in Cmake
- PR #773 Add build-args back to Dockerfile and handle dependencies based on environment yml file
- PR #781 Move thirdparty submodules to root and symlink in /cpp
- PR #843 Fix broken cudf/python API examples, add new methods to the API index

## Bug Fixes

- PR #569 CSV Reader: Fix days being off-by-one when parsing some dates
- PR #531 CSV Reader: Fix incorrect parsing of quoted numbers
- PR #465 Added templated C++ API for RMM to avoid explicit cast to `void**`
- PR #473 Added missing <random> include
- PR #478 CSV Reader: Add api support for auto column detection, header, mangle_dupe_cols, usecols
- PR #495 Updated README to correct where cffi pytest should be executed
- PR #501 Fix the intermittent segfault caused by the `thousands` and `compression` parameters in the csv reader
- PR #502 Simplify Dockerfile for local dev, eliminate old conda/pip envs
- PR #512 fix bug for `on` parameter in `DataFrame.merge` to allow for None or single column name
- PR #511 Updated python/cudf/bindings/join.pyx to fix cudf merge printing out dtypes
- PR #513 `.gitignore` tweaks
- PR #521 Add `assert_eq` function for testing
- PR #537 Fix CMAKE_CUDA_STANDARD_REQURIED typo in CMakeLists.txt
- PR #447 Fix silent failure in initializing DataFrame from generator
- PR #545 Temporarily disable csv reader thousands test to prevent segfault (test re-enabled in PR #501)
- PR #559 Fix Assertion error while using `applymap` to change the output dtype
- PR #575 Update `print_env.sh` script to better handle missing commands
- PR #612 Prevent an exception from occuring with true division on integer series.
- PR #630 Fix deprecation warning for `pd.core.common.is_categorical_dtype`
- PR #622 Fix Series.append() behaviour when appending values with different numeric dtype
- PR #603 Fix error while creating an empty column using None.
- PR #673 Fix array of strings not being caught in from_pandas
- PR #644 Fix return type and column support of dataframe.quantile()
- PR #634 Fix create `DataFrame.from_pandas()` with numeric column names
- PR #654 Add resolution check for GDF_TIMESTAMP in Join
- PR #648 Enforce one-to-one copy required when using `numba>=0.42.0`
- PR #645 Fix cmake build type handling not setting debug options when CMAKE_BUILD_TYPE=="Debug"
- PR #669 Fix GIL deadlock when launching multiple python threads that make Cython calls
- PR #665 Reworked the hash map to add a way to report the destination partition for a key
- PR #670 CMAKE: Fix env include path taking precedence over libcudf source headers
- PR #674 Check for gdf supported column types
- PR #677 Fix 'gdf_csv_test_Dates' gtest failure due to missing nrows parameter
- PR #604 Fix the parsing errors while reading a csv file using `sep` instead of `delimiter`.
- PR #686 Fix converting nulls to NaT values when converting Series to Pandas/Numpy
- PR #689 CSV Reader: Fix behavior with skiprows+header to match pandas implementation
- PR #691 Fixes Join on empty input DFs
- PR #706 CSV Reader: Fix broken dtype inference when whitespace is in data
- PR #717 CSV reader: fix behavior when parsing a csv file with no data rows
- PR #724 CSV Reader: fix build issue due to parameter type mismatch in a std::max call
- PR #734 Prevents reading undefined memory in gpu_expand_mask_bits numba kernel
- PR #747 CSV Reader: fix an issue where CUDA allocations fail with some large input files
- PR #750 Fix race condition for handling NVStrings in CMake
- PR #719 Fix merge column ordering
- PR #770 Fix issue where RMM submodule pointed to wrong branch and pin other to correct branches
- PR #778 Fix hard coded ABI off setting
- PR #784 Update RMM submodule commit-ish and pip paths
- PR #794 Update `rmm::exec_policy` usage to fix segmentation faults when used as temprory allocator.
- PR #800 Point git submodules to branches of forks instead of exact commits


# cuDF 0.4.0 (05 Dec 2018)

## New Features

- PR #398 add pandas-compatible `DataFrame.shape()` and `Series.shape()`
- PR #394 New documentation feature "10 Minutes to cuDF"
- PR #361 CSV Reader: Add support for strings with delimiters

## Improvements

 - PR #436 Improvements for type_dispatcher and wrapper structs
 - PR #429 Add CHANGELOG.md (this file)
 - PR #266 use faster CUDA-accelerated DataFrame column/Series concatenation.
 - PR #379 new C++ `type_dispatcher` reduces code complexity in supporting many data types.
 - PR #349 Improve performance for creating columns from memoryview objects
 - PR #445 Update reductions to use type_dispatcher. Adds integer types support to sum_of_squares.
 - PR #448 Improve installation instructions in README.md
 - PR #456 Change default CMake build to Release, and added option for disabling compilation of tests

## Bug Fixes

 - PR #444 Fix csv_test CUDA too many resources requested fail.
 - PR #396 added missing output buffer in validity tests for groupbys.
 - PR #408 Dockerfile updates for source reorganization
 - PR #437 Add cffi to Dockerfile conda env, fixes "cannot import name 'librmm'"
 - PR #417 Fix `map_test` failure with CUDA 10
 - PR #414 Fix CMake installation include file paths
 - PR #418 Properly cast string dtypes to programmatic dtypes when instantiating columns
 - PR #427 Fix and tests for Concatenation illegal memory access with nulls


# cuDF 0.3.0 (23 Nov 2018)

## New Features

 - PR #336 CSV Reader string support

## Improvements

 - PR #354 source code refactored for better organization. CMake build system overhaul. Beginning of transition to Cython bindings.
 - PR #290 Add support for typecasting to/from datetime dtype
 - PR #323 Add handling pyarrow boolean arrays in input/out, add tests
 - PR #325 GDF_VALIDITY_UNSUPPORTED now returned for algorithms that don't support non-empty valid bitmasks
 - PR #381 Faster InputTooLarge Join test completes in ms rather than minutes.
 - PR #373 .gitignore improvements
 - PR #367 Doc cleanup & examples for DataFrame methods
 - PR #333 Add Rapids Memory Manager documentation
 - PR #321 Rapids Memory Manager adds file/line location logging and convenience macros
 - PR #334 Implement DataFrame `__copy__` and `__deepcopy__`
 - PR #271 Add NVTX ranges to pygdf
 - PR #311 Document system requirements for conda install

## Bug Fixes

 - PR #337 Retain index on `scale()` function
 - PR #344 Fix test failure due to PyArrow 0.11 Boolean handling
 - PR #364 Remove noexcept from managed_allocator;  CMakeLists fix for NVstrings
 - PR #357 Fix bug that made all series be considered booleans for indexing
 - PR #351 replace conda env configuration for developers
 - PRs #346 #360 Fix CSV reading of negative numbers
 - PR #342 Fix CMake to use conda-installed nvstrings
 - PR #341 Preserve categorical dtype after groupby aggregations
 - PR #315 ReadTheDocs build update to fix missing libcuda.so
 - PR #320 FIX out-of-bounds access error in reductions.cu
 - PR #319 Fix out-of-bounds memory access in libcudf count_valid_bits
 - PR #303 Fix printing empty dataframe


# cuDF 0.2.0 and cuDF 0.1.0

These were initial releases of cuDF based on previously separate pyGDF and libGDF libraries.<|MERGE_RESOLUTION|>--- conflicted
+++ resolved
@@ -27,10 +27,8 @@
 ## Bug Fixes
 
 - PR #4386 Update Java package to 0.14
-<<<<<<< HEAD
 - PR #4402 Fix cudf::strings::join_strings logic with all-null strings and null narep
 - PR #4466 Fix merge key column sorting
-=======
 - PR #4402 Fix `cudf::strings::join_strings` logic with all-null strings and null narep
 - PR #4610 Fix validity bug in string scalar factory
 - PR #4570 Fixing loc ordering issue in dataframe
@@ -49,7 +47,6 @@
 - PR #4651 Fix hashing benchmark missing includes
 - PR #4679 Fix comments for make_dictionary_column factory functions
 - PR #4711 Fix column leaks in Java unit test
->>>>>>> 7e6a94a2
 
 
 # cuDF 0.13.0 (Date TBD)

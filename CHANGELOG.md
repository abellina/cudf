--- conflicted
+++ resolved
@@ -42,11 +42,8 @@
 - PR #3393 Implement df.cov and enable covariance/correlation in dask_cudf
 - PR #3401 Add dask_cudf ORC writer (to_orc)
 - PR #3331 Add copy_if_else
-<<<<<<< HEAD
 - PR #3427 Define and Implement new multi-search API
-=======
 - PR #3172 Define and implement new fill/repeat/copy_range APIs
->>>>>>> abfcbce4
 
 ## Improvements
 

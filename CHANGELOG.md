# cuDF 0.9.0 (Date TBD)

## New Features

<<<<<<< HEAD
- PR #2098 Align DataFrame and Series indices before executing binary ops
=======
- PR #2012 Add `reindex()` to DataFrame and Series
>>>>>>> a8e88670

## Improvements

- PR #1947 Cleanup serialization code
- PR #2125 More aggregate in java API

## Bug Fixes


# cuDF 0.8.0 (27 June 2019)

## New Features

- PR #1524 Add GPU-accelerated JSON Lines parser with limited feature set
- PR #1569 Add support for Json objects to the JSON Lines reader
- PR #1622 Add Series.loc
- PR #1654 Add cudf::apply_boolean_mask: faster replacement for gdf_apply_stencil
- PR #1487 cython gather/scatter
- PR #1310 Implemented the slice/split functionality.
- PR #1630 Add Python layer to the GPU-accelerated JSON reader
- PR #1745 Add rounding of numeric columns via Numba
- PR #1772 JSON reader: add support for BytesIO and StringIO input
- PR #1527 Support GDF_BOOL8 in readers and writers
- PR #1819 Logical operators (AND, OR, NOT) for libcudf and cuDF
- PR #1813 ORC Reader: Add support for stripe selection
- PR #1828 JSON Reader: add suport for bool8 columns
- PR #1833 Add column iterator with/without nulls
- PR #1665 Add the point-in-polygon GIS function
- PR #1863 Series and Dataframe methods for all and any
- PR #1908 cudf::copy_range and cudf::fill for copying/assigning an index or range to a constant
- PR #1921 Add additional formats for typecasting to/from strings
- PR #1807 Add Series.dropna()
- PR #1987 Allow user defined functions in the form of ptx code to be passed to binops
- PR #1948 Add operator functions like `Series.add()` to DataFrame and Series
- PR #1954 Add skip test argument to GPU build script
- PR #2018 Add bindings for new groupby C++ API
- PR #1984 Add rolling window operations Series.rolling() and DataFrame.rolling()
- PR #1542 Python method and bindings for to_csv
- PR #1995 Add Java API
- PR #1998 Add google benchmark to cudf
- PR #1845 Add cudf::drop_duplicates, DataFrame.drop_duplicates
- PR #1652 Added `Series.where()` feature 
- PR #2074 Java Aggregates, logical ops, and better RMM support 

## Improvements

- PR #1538 Replacing LesserRTTI with inequality_comparator
- PR #1703 C++: Added non-aggregating `insert` to `concurrent_unordered_map` with specializations to store pairs with a single atomicCAS when possible.
- PR #1422 C++: Added a RAII wrapper for CUDA streams
- PR #1701 Added `unique` method for stringColumns
- PR #1713 Add documentation for Dask-XGBoost
- PR #1666 CSV Reader: Improve performance for files with large number of columns
- PR #1725 Enable the ability to use a single column groupby as its own index
- PR #1759 Add an example showing simultaneous rolling averages to `apply_grouped` documentation
- PR #1746 C++: Remove unused code: `windowed_ops.cu`, `sorting.cu`, `hash_ops.cu`
- PR #1748 C++: Add `bool` nullability flag to `device_table` row operators
- PR #1764 Improve Numerical column: `mean_var` and `mean`
- PR #1767 Speed up Python unit tests
- PR #1770 Added build.sh script, updated CI scripts and documentation
- PR #1739 ORC Reader: Add more pytest coverage
- PR #1696 Added null support in `Series.replace()`.
- PR #1390 Added some basic utility functions for `gdf_column`'s
- PR #1791 Added general column comparison code for testing
- PR #1795 Add printing of git submodule info to `print_env.sh`
- PR #1796 Removing old sort based group by code and gdf_filter
- PR #1811 Added funtions for copying/allocating `cudf::table`s
- PR #1838 Improve columnops.column_empty so that it returns typed columns instead of a generic Column
- PR #1890 Add utils.get_dummies- a pandas-like wrapper around one_hot-encoding
- PR #1823 CSV Reader: default the column type to string for empty dataframes
- PR #1827 Create bindings for scalar-vector binops, and update one_hot_encoding to use them
- PR #1817 Operators now support different sized dataframes as long as they don't share different sized columns
- PR #1855 Transition replace_nulls to new C++ API and update corresponding Cython/Python code
- PR #1858 Add `std::initializer_list` constructor to `column_wrapper`
- PR #1846 C++ type-erased gdf_equal_columns test util; fix gdf_equal_columns logic error
- PR #1390 Added some basic utility functions for `gdf_column`s
- PR #1391 Tidy up bit-resolution-operation and bitmask class code
- PR #1882 Add iloc functionality to MultiIndex dataframes
- PR #1884 Rolling windows: general enhancements and better coverage for unit tests
- PR #1886 support GDF_STRING_CATEGORY columns in apply_boolean_mask, drop_nulls and other libcudf functions
- PR #1896 Improve performance of groupby with levels specified in dask-cudf
- PR #1915 Improve iloc performance for non-contiguous row selection
- PR #1859 Convert read_json into a C++ API
- PR #1919 Rename libcudf namespace gdf to namespace cudf
- PR #1850 Support left_on and right_on for DataFrame merge operator
- PR #1930 Specialize constructor for `cudf::bool8` to cast argument to `bool`
- PR #1938 Add default constructor for `column_wrapper`
- PR #1930 Specialize constructor for `cudf::bool8` to cast argument to `bool`
- PR #1952 consolidate libcudf public API headers in include/cudf
- PR #1949 Improved selection with boolmask using libcudf `apply_boolean_mask`
- PR #1956 Add support for nulls in `query()`
- PR #1973 Update `std::tuple` to `std::pair` in top-most libcudf APIs and C++ transition guide
- PR #1981 Convert read_csv into a C++ API
- PR #1868 ORC Reader: Support row index for speed up on small/medium datasets
- PR #1964 Added support for list-like types in Series.str.cat
- PR #2005 Use HTML5 details tag in bug report issue template
- PR #2003 Removed few redundant unit-tests from test_string.py::test_string_cat 
- PR #1944 Groupby design improvements
- PR #2017 Convert `read_orc()` into a C++ API
- PR #2011 Convert `read_parquet()` into a C++ API
- PR #1756 Add documentation "10 Minutes to cuDF and dask_cuDF"
- PR #2034 Adding support for string columns concatenation using "add" binary operator
- PR #2042 Replace old "10 Minutes" guide with new guide for docs build process
- PR #2036 Make library of common test utils to speed up tests compilation
- PR #2022 Facilitating get_dummies to be a high level api too
- PR #2050 Namespace IO readers and add back free-form `read_xxx` functions
- PR #2104 Add a functional ``sort=`` keyword argument to groupby
- PR #2108 Add `find_and_replace` for StringColumn for replacing single values

## Bug Fixes

- PR #1465 Fix for test_orc.py and test_sparse_df.py test failures
- PR #1583 Fix underlying issue in `as_index()` that was causing `Series.quantile()` to fail
- PR #1680 Add errors= keyword to drop() to fix cudf-dask bug
- PR #1651 Fix `query` function on empty dataframe
- PR #1616 Fix CategoricalColumn to access categories by index instead of iteration
- PR #1660 Fix bug in `loc` when indexing with a column name (a string)
- PR #1683 ORC reader: fix timestamp conversion to UTC
- PR #1613 Improve CategoricalColumn.fillna(-1) performance
- PR #1642 Fix failure of CSV_TEST gdf_csv_test.SkiprowsNrows on multiuser systems
- PR #1709 Fix handling of `datetime64[ms]` in `dataframe.select_dtypes`
- PR #1704 CSV Reader: Add support for the plus sign in number fields
- PR #1687 CSV reader: return an empty dataframe for zero size input
- PR #1757 Concatenating columns with null columns
- PR #1755 Add col_level keyword argument to melt
- PR #1758 Fix df.set_index() when setting index from an empty column
- PR #1749 ORC reader: fix long strings of NULL values resulting in incorrect data
- PR #1742 Parquet Reader: Fix index column name to match PANDAS compat
- PR #1782 Update libcudf doc version
- PR #1783 Update conda dependencies
- PR #1786 Maintain the original series name in series.unique output
- PR #1760 CSV Reader: fix segfault when dtype list only includes columns from usecols list
- PR #1831 build.sh: Assuming python is in PATH instead of using PYTHON env var
- PR #1839 Raise an error instead of segfaulting when transposing a DataFrame with StringColumns
- PR #1840 Retain index correctly during merge left_on right_on
- PR #1825 cuDF: Multiaggregation Groupby Failures
- PR #1789 CSV Reader: Fix missing support for specifying `int8` and `int16` dtypes
- PR #1857 Cython Bindings: Handle `bool` columns while calling `column_view_from_NDArrays`
- PR #1849 Allow DataFrame support methods to pass arguments to the methods
- PR #1847 Fixed #1375 by moving the nvstring check into the wrapper function
- PR #1864 Fixing cudf reduction for POWER platform
- PR #1869 Parquet reader: fix Dask timestamps not matching with Pandas (convert to milliseconds)
- PR #1876 add dtype=bool for `any`, `all` to treat integer column correctly
- PR #1875 CSV reader: take NaN values into account in dtype detection
- PR #1873 Add column dtype checking for the all/any methods
- PR #1902 Bug with string iteration in _apply_basic_agg
- PR #1887 Fix for initialization issue in pq_read_arg,orc_read_arg
- PR #1867 JSON reader: add support for null/empty fields, including the 'null' literal
- PR #1891 Fix bug #1750 in string column comparison
- PR #1909 Support of `to_pandas()` of boolean series with null values
- PR #1923 Use prefix removal when two aggs are called on a SeriesGroupBy
- PR #1914 Zero initialize gdf_column local variables
- PR #1959 Add support for comparing boolean Series to scalar
- PR #1966 Ignore index fix in series append
- PR #1967 Compute index __sizeof__ only once for DataFrame __sizeof__
- PR #1977 Support CUDA installation in default system directories
- PR #1982 Fixes incorrect index name after join operation
- PR #1985 Implement `GDF_PYMOD`, a special modulo that follows python's sign rules
- PR #1991 Parquet reader: fix decoding of NULLs
- PR #1990 Fixes a rendering bug in the `apply_grouped` documentation
- PR #1978 Fix for values being filled in an empty dataframe 
- PR #2001 Correctly create MultiColumn from Pandas MultiColumn
- PR #2006 Handle empty dataframe groupby construction for dask
- PR #1965 Parquet Reader: Fix duplicate index column when it's already in `use_cols`
- PR #2033 Add pip to conda environment files to fix warning
- PR #2028 CSV Reader: Fix reading of uncompressed files without a recognized file extension
- PR #2073 Fix an issue when gathering columns with NVCategory and nulls
- PR #2053 cudf::apply_boolean_mask return empty column for empty boolean mask
- PR #2066 exclude `IteratorTest.mean_var_output` test from debug build
- PR #2069 Fix JNI code to use read_csv and read_parquet APIs
- PR #2071 Fix bug with unfound transitive dependencies for GTests in Ubuntu 18.04
- PR #2089 Configure Sphinx to render params correctly
- PR #2091 Fix another bug with unfound transitive dependencies for `cudftestutils` in Ubuntu 18.04
- PR #2115 Just apply `--disable-new-dtags` instead of trying to define all the transitive dependencies
- PR #2106 Fix errors in JitCache tests caused by sharing of device memory between processes
- PR #2120 Fix errors in JitCache tests caused by running multiple threads on the same data
- PR #2102 Fix memory leak in groupby
- PR #2113 fixed typo in to_csv code example


# cudf 0.7.2 (16 May 2019)

## New Features

- PR #1735 Added overload for atomicAdd on int64. Streamlined implementation of custom atomic overloads.
- PR #1741 Add MultiIndex concatenation 

## Bug Fixes

- PR #1718 Fix issue with SeriesGroupBy MultiIndex in dask-cudf
- PR #1734 Python: fix performance regression for groupby count() aggregations
- PR #1768 Cython: fix handling read only schema buffers in gpuarrow reader


# cudf 0.7.1 (11 May 2019)

## New Features

- PR #1702 Lazy load MultiIndex to return groupby performance to near optimal.

## Bug Fixes

- PR #1708 Fix handling of `datetime64[ms]` in `dataframe.select_dtypes`


# cuDF 0.7.0 (10 May 2019)

## New Features

- PR #982 Implement gdf_group_by_without_aggregations and gdf_unique_indices functions
- PR #1142 Add `GDF_BOOL` column type
- PR #1194 Implement overloads for CUDA atomic operations
- PR #1292 Implemented Bitwise binary ops AND, OR, XOR (&, |, ^)
- PR #1235 Add GPU-accelerated Parquet Reader
- PR #1335 Added local_dict arg in `DataFrame.query()`.
- PR #1282 Add Series and DataFrame.describe()
- PR #1356 Rolling windows
- PR #1381 Add DataFrame._get_numeric_data
- PR #1388 Add CODEOWNERS file to auto-request reviews based on where changes are made
- PR #1396 Add DataFrame.drop method
- PR #1413 Add DataFrame.melt method
- PR #1412 Add DataFrame.pop()
- PR #1419 Initial CSV writer function
- PR #1441 Add Series level cumulative ops (cumsum, cummin, cummax, cumprod)
- PR #1420 Add script to build and test on a local gpuCI image
- PR #1440 Add DatetimeColumn.min(), DatetimeColumn.max()
- PR #1455 Add Series.Shift via Numba kernel
- PR #1441 Add Series level cumulative ops (cumsum, cummin, cummax, cumprod)
- PR #1461 Add Python coverage test to gpu build
- PR #1445 Parquet Reader: Add selective reading of rows and row group
- PR #1532 Parquet Reader: Add support for INT96 timestamps
- PR #1516 Add Series and DataFrame.ndim
- PR #1556 Add libcudf C++ transition guide
- PR #1466 Add GPU-accelerated ORC Reader
- PR #1565 Add build script for nightly doc builds
- PR #1508 Add Series isna, isnull, and notna
- PR #1456 Add Series.diff() via Numba kernel
- PR #1588 Add Index `astype` typecasting
- PR #1301 MultiIndex support
- PR #1599 Level keyword supported in groupby
- PR #929 Add support operations to dataframe
- PR #1609 Groupby accept list of Series
- PR #1658 Support `group_keys=True` keyword in groupby method

## Improvements

- PR #1531 Refactor closures as private functions in gpuarrow
- PR #1404 Parquet reader page data decoding speedup
- PR #1076 Use `type_dispatcher` in join, quantiles, filter, segmented sort, radix sort and hash_groupby
- PR #1202 Simplify README.md
- PR #1149 CSV Reader: Change convertStrToValue() functions to `__device__` only
- PR #1238 Improve performance of the CUDA trie used in the CSV reader
- PR #1245 Use file cache for JIT kernels
- PR #1278 Update CONTRIBUTING for new conda environment yml naming conventions
- PR #1163 Refactored UnaryOps. Reduced API to two functions: `gdf_unary_math` and `gdf_cast`. Added `abs`, `-`, and `~` ops. Changed bindings to Cython
- PR #1284 Update docs version
- PR #1287 add exclude argument to cudf.select_dtype function
- PR #1286 Refactor some of the CSV Reader kernels into generic utility functions
- PR #1291 fillna in `Series.to_gpu_array()` and `Series.to_array()` can accept the scalar too now.
- PR #1005 generic `reduction` and `scan` support
- PR #1349 Replace modernGPU sort join with thrust.
- PR #1363 Add a dataframe.mean(...) that raises NotImplementedError to satisfy `dask.dataframe.utils.is_dataframe_like`
- PR #1319 CSV Reader: Use column wrapper for gdf_column output alloc/dealloc
- PR #1376 Change series quantile default to linear
- PR #1399 Replace CFFI bindings for NVTX functions with Cython bindings
- PR #1389 Refactored `set_null_count()`
- PR #1386 Added macros `GDF_TRY()`, `CUDF_TRY()` and `ASSERT_CUDF_SUCCEEDED()`
- PR #1435 Rework CMake and conda recipes to depend on installed libraries
- PR #1391 Tidy up bit-resolution-operation and bitmask class code
- PR #1439 Add cmake variable to enable compiling CUDA code with -lineinfo
- PR #1462 Add ability to read parquet files from arrow::io::RandomAccessFile
- PR #1453 Convert CSV Reader CFFI to Cython
- PR #1479 Convert Parquet Reader CFFI to Cython
- PR #1397 Add a utility function for producing an overflow-safe kernel launch grid configuration
- PR #1382 Add GPU parsing of nested brackets to cuIO parsing utilities
- PR #1481 Add cudf::table constructor to allocate a set of `gdf_column`s
- PR #1484 Convert GroupBy CFFI to Cython
- PR #1463 Allow and default melt keyword argument var_name to be None
- PR #1486 Parquet Reader: Use device_buffer rather than device_ptr
- PR #1525 Add cudatoolkit conda dependency
- PR #1520 Renamed `src/dataframe` to `src/table` and moved `table.hpp`. Made `types.hpp` to be type declarations only.
- PR #1492 Convert transpose CFFI to Cython
- PR #1495 Convert binary and unary ops CFFI to Cython
- PR #1503 Convert sorting and hashing ops CFFI to Cython
- PR #1522 Use latest release version in update-version CI script
- PR #1533 Remove stale join CFFI, fix memory leaks in join Cython
- PR #1521 Added `row_bitmask` to compute bitmask for rows of a table. Merged `valids_ops.cu` and `bitmask_ops.cu`
- PR #1553 Overload `hash_row` to avoid using intial hash values. Updated `gdf_hash` to select between overloads
- PR #1585 Updated `cudf::table` to maintain own copy of wrapped `gdf_column*`s
- PR #1559 Add `except +` to all Cython function definitions to catch C++ exceptions properly
- PR #1617 `has_nulls` and `column_dtypes` for `cudf::table`
- PR #1590 Remove CFFI from the build / install process entirely
- PR #1536 Convert gpuarrow CFFI to Cython
- PR #1655 Add `Column._pointer` as a way to access underlying `gdf_column*` of a `Column`
- PR #1655 Update readme conda install instructions for cudf version 0.6 and 0.7


## Bug Fixes

- PR #1233 Fix dtypes issue while adding the column to `str` dataframe.
- PR #1254 CSV Reader: fix data type detection for floating-point numbers in scientific notation
- PR #1289 Fix looping over each value instead of each category in concatenation
- PR #1293 Fix Inaccurate error message in join.pyx
- PR #1308 Add atomicCAS overload for `int8_t`, `int16_t`
- PR #1317 Fix catch polymorphic exception by reference in ipc.cu
- PR #1325 Fix dtype of null bitmasks to int8
- PR #1326 Update build documentation to use -DCMAKE_CXX11_ABI=ON
- PR #1334 Add "na_position" argument to CategoricalColumn sort_by_values
- PR #1321 Fix out of bounds warning when checking Bzip2 header
- PR #1359 Add atomicAnd/Or/Xor for integers
- PR #1354 Fix `fillna()` behaviour when replacing values with different dtypes
- PR #1347 Fixed core dump issue while passing dict_dtypes without column names in `cudf.read_csv()`
- PR #1379 Fixed build failure caused due to error: 'col_dtype' may be used uninitialized
- PR #1392 Update cudf Dockerfile and package_versions.sh
- PR #1385 Added INT8 type to `_schema_to_dtype` for use in GpuArrowReader
- PR #1393 Fixed a bug in `gdf_count_nonzero_mask()` for the case of 0 bits to count
- PR #1395 Update CONTRIBUTING to use the environment variable CUDF_HOME
- PR #1416 Fix bug at gdf_quantile_exact and gdf_quantile_appox
- PR #1421 Fix remove creation of series multiple times during `add_column()`
- PR #1405 CSV Reader: Fix memory leaks on read_csv() failure
- PR #1328 Fix CategoricalColumn to_arrow() null mask
- PR #1433 Fix NVStrings/categories includes
- PR #1432 Update NVStrings to 0.7.* to coincide with 0.7 development
- PR #1483 Modify CSV reader to avoid cropping blank quoted characters in non-string fields
- PR #1446 Merge 1275 hotfix from master into branch-0.7
- PR #1447 Fix legacy groupby apply docstring
- PR #1451 Fix hash join estimated result size is not correct
- PR #1454 Fix local build script improperly change directory permissions
- PR #1490 Require Dask 1.1.0+ for `is_dataframe_like` test or skip otherwise.
- PR #1491 Use more specific directories & groups in CODEOWNERS
- PR #1497 Fix Thrust issue on CentOS caused by missing default constructor of host_vector elements
- PR #1498 Add missing include guard to device_atomics.cuh and separated DEVICE_ATOMICS_TEST
- PR #1506 Fix csv-write call to updated NVStrings method
- PR #1510 Added nvstrings `fillna()` function
- PR #1507 Parquet Reader: Default string data to GDF_STRING
- PR #1535 Fix doc issue to ensure correct labelling of cudf.series
- PR #1537 Fix `undefined reference` link error in HashPartitionTest
- PR #1548 Fix ci/local/build.sh README from using an incorrect image example
- PR #1551 CSV Reader: Fix integer column name indexing
- PR #1586 Fix broken `scalar_wrapper::operator==`
- PR #1591 ORC/Parquet Reader: Fix missing import for FileNotFoundError exception
- PR #1573 Parquet Reader: Fix crash due to clash with ORC reader datasource
- PR #1607 Revert change of `column.to_dense_buffer` always return by copy for performance concerns
- PR #1618 ORC reader: fix assert & data output when nrows/skiprows isn't aligned to stripe boundaries
- PR #1631 Fix failure of TYPES_TEST on some gcc-7 based systems.
- PR #1641 CSV Reader: Fix skip_blank_lines behavior with Windows line terminators (\r\n)
- PR #1648 ORC reader: fix non-deterministic output when skiprows is non-zero
- PR #1676 Fix groupby `as_index` behaviour with `MultiIndex`
- PR #1659 Fix bug caused by empty groupbys and multiindex slicing throwing exceptions
- PR #1656 Correct Groupby failure in dask when un-aggregable columns are left in dataframe.
- PR #1689 Fix groupby performance regression
- PR #1694 Add Cython as a runtime dependency since it's required in `setup.py`


# cuDF 0.6.1 (25 Mar 2019)

## Bug Fixes

- PR #1275 Fix CentOS exception in DataFrame.hash_partition from using value "returned" by a void function


# cuDF 0.6.0 (22 Mar 2019)

## New Features

- PR #760 Raise `FileNotFoundError` instead of `GDF_FILE_ERROR` in `read_csv` if the file does not exist
- PR #539 Add Python bindings for replace function
- PR #823 Add Doxygen configuration to enable building HTML documentation for libcudf C/C++ API
- PR #807 CSV Reader: Add byte_range parameter to specify the range in the input file to be read
- PR #857 Add Tail method for Series/DataFrame and update Head method to use iloc
- PR #858 Add series feature hashing support
- PR #871 CSV Reader: Add support for NA values, including user specified strings
- PR #893 Adds PyArrow based parquet readers / writers to Python, fix category dtype handling, fix arrow ingest buffer size issues
- PR #867 CSV Reader: Add support for ignoring blank lines and comment lines
- PR #887 Add Series digitize method
- PR #895 Add Series groupby
- PR #898 Add DataFrame.groupby(level=0) support
- PR #920 Add feather, JSON, HDF5 readers / writers from PyArrow / Pandas
- PR #888 CSV Reader: Add prefix parameter for column names, used when parsing without a header
- PR #913 Add DLPack support: convert between cuDF DataFrame and DLTensor
- PR #939 Add ORC reader from PyArrow
- PR #918 Add Series.groupby(level=0) support
- PR #906 Add binary and comparison ops to DataFrame
- PR #958 Support unary and binary ops on indexes
- PR #964 Add `rename` method to `DataFrame`, `Series`, and `Index`
- PR #985 Add `Series.to_frame` method
- PR #985 Add `drop=` keyword to reset_index method
- PR #994 Remove references to pygdf
- PR #990 Add external series groupby support
- PR #988 Add top-level merge function to cuDF
- PR #992 Add comparison binaryops to DateTime columns
- PR #996 Replace relative path imports with absolute paths in tests
- PR #995 CSV Reader: Add index_col parameter to specify the column name or index to be used as row labels
- PR #1004 Add `from_gpu_matrix` method to DataFrame
- PR #997 Add property index setter
- PR #1007 Replace relative path imports with absolute paths in cudf
- PR #1013 select columns with df.columns
- PR #1016 Rename Series.unique_count() to nunique() to match pandas API
- PR #947 Prefixsum to handle nulls and float types
- PR #1029 Remove rest of relative path imports
- PR #1021 Add filtered selection with assignment for Dataframes
- PR #872 Adding NVCategory support to cudf apis
- PR #1052 Add left/right_index and left/right_on keywords to merge
- PR #1091 Add `indicator=` and `suffixes=` keywords to merge
- PR #1107 Add unsupported keywords to Series.fillna
- PR #1032 Add string support to cuDF python
- PR #1136 Removed `gdf_concat`
- PR #1153 Added function for getting the padded allocation size for valid bitmask
- PR #1148 Add cudf.sqrt for dataframes and Series
- PR #1159 Add Python bindings for libcudf dlpack functions
- PR #1155 Add __array_ufunc__ for DataFrame and Series for sqrt
- PR #1168 to_frame for series accepts a name argument


## Improvements

- PR #1218 Add dask-cudf page to API docs
- PR #892 Add support for heterogeneous types in binary ops with JIT
- PR #730 Improve performance of `gdf_table` constructor
- PR #561 Add Doxygen style comments to Join CUDA functions
- PR #813 unified libcudf API functions by replacing gpu_ with gdf_
- PR #822 Add support for `__cuda_array_interface__` for ingest
- PR #756 Consolidate common helper functions from unordered map and multimap
- PR #753 Improve performance of groupby sum and average, especially for cases with few groups.
- PR #836 Add ingest support for arrow chunked arrays in Column, Series, DataFrame creation
- PR #763 Format doxygen comments for csv_read_arg struct
- PR #532 CSV Reader: Use type dispatcher instead of switch block
- PR #694 Unit test utilities improvements
- PR #878 Add better indexing to Groupby
- PR #554 Add `empty` method and `is_monotonic` attribute to `Index`
- PR #1040 Fixed up Doxygen comment tags
- PR #909 CSV Reader: Avoid host->device->host copy for header row data
- PR #916 Improved unit testing and error checking for `gdf_column_concat`
- PR #941 Replace `numpy` call in `Series.hash_encode` with `numba`
- PR #942 Added increment/decrement operators for wrapper types
- PR #943 Updated `count_nonzero_mask` to return `num_rows` when the mask is null
- PR #952 Added trait to map C++ type to `gdf_dtype`
- PR #966 Updated RMM submodule.
- PR #998 Add IO reader/writer modules to API docs, fix for missing cudf.Series docs
- PR #1017 concatenate along columns for Series and DataFrames
- PR #1002 Support indexing a dataframe with another boolean dataframe
- PR #1018 Better concatenation for Series and Dataframes
- PR #1036 Use Numpydoc style docstrings
- PR #1047 Adding gdf_dtype_extra_info to gdf_column_view_augmented
- PR #1054 Added default ctor to SerialTrieNode to overcome Thrust issue in CentOS7 + CUDA10
- PR #1024 CSV Reader: Add support for hexadecimal integers in integral-type columns
- PR #1033 Update `fillna()` to use libcudf function `gdf_replace_nulls`
- PR #1066 Added inplace assignment for columns and select_dtypes for dataframes
- PR #1026 CSV Reader: Change the meaning and type of the quoting parameter to match Pandas
- PR #1100 Adds `CUDF_EXPECTS` error-checking macro
- PR #1092 Fix select_dtype docstring
- PR #1111 Added cudf::table
- PR #1108 Sorting for datetime columns
- PR #1120 Return a `Series` (not a `Column`) from `Series.cat.set_categories()`
- PR #1128 CSV Reader: The last data row does not need to be line terminated
- PR #1183 Bump Arrow version to 0.12.1
- PR #1208 Default to CXX11_ABI=ON
- PR #1252 Fix NVStrings dependencies for cuda 9.2 and 10.0

## Bug Fixes

- PR #821 Fix flake8 issues revealed by flake8 update
- PR #808 Resolved renamed `d_columns_valids` variable name
- PR #820 CSV Reader: fix the issue where reader adds additional rows when file uses \r\n as a line terminator
- PR #780 CSV Reader: Fix scientific notation parsing and null values for empty quotes
- PR #815 CSV Reader: Fix data parsing when tabs are present in the input CSV file
- PR #850 Fix bug where left joins where the left df has 0 rows causes a crash
- PR #861 Fix memory leak by preserving the boolean mask index
- PR #875 Handle unnamed indexes in to/from arrow functions
- PR #877 Fix ingest of 1 row arrow tables in from arrow function
- PR #876 Added missing `<type_traits>` include
- PR #889 Deleted test_rmm.py which has now moved to RMM repo
- PR #866 Merge v0.5.1 numpy ABI hotfix into 0.6
- PR #917 value_counts return int type on empty columns
- PR #611 Renamed `gdf_reduce_optimal_output_size()` -> `gdf_reduction_get_intermediate_output_size()`
- PR #923 fix index for negative slicing for cudf dataframe and series
- PR #927 CSV Reader: Fix category GDF_CATEGORY hashes not being computed properly
- PR #921 CSV Reader: Fix parsing errors with delim_whitespace, quotations in the header row, unnamed columns
- PR #933 Fix handling objects of all nulls in series creation
- PR #940 CSV Reader: Fix an issue where the last data row is missing when using byte_range
- PR #945 CSV Reader: Fix incorrect datetime64 when milliseconds or space separator are used
- PR #959 Groupby: Problem with column name lookup
- PR #950 Converting dataframe/recarry with non-contiguous arrays
- PR #963 CSV Reader: Fix another issue with missing data rows when using byte_range
- PR #999 Fix 0 sized kernel launches and empty sort_index exception
- PR #993 Fix dtype in selecting 0 rows from objects
- PR #1009 Fix performance regression in `to_pandas` method on DataFrame
- PR #1008 Remove custom dask communication approach
- PR #1001 CSV Reader: Fix a memory access error when reading a large (>2GB) file with date columns
- PR #1019 Binary Ops: Fix error when one input column has null mask but other doesn't
- PR #1014 CSV Reader: Fix false positives in bool value detection
- PR #1034 CSV Reader: Fix parsing floating point precision and leading zero exponents
- PR #1044 CSV Reader: Fix a segfault when byte range aligns with a page
- PR #1058 Added support for `DataFrame.loc[scalar]`
- PR #1060 Fix column creation with all valid nan values
- PR #1073 CSV Reader: Fix an issue where a column name includes the return character
- PR #1090 Updating Doxygen Comments
- PR #1080 Fix dtypes returned from loc / iloc because of lists
- PR #1102 CSV Reader: Minor fixes and memory usage improvements
- PR #1174: Fix release script typo
- PR #1137 Add prebuild script for CI
- PR #1118 Enhanced the `DataFrame.from_records()` feature
- PR #1129 Fix join performance with index parameter from using numpy array
- PR #1145 Issue with .agg call on multi-column dataframes
- PR #908 Some testing code cleanup
- PR #1167 Fix issue with null_count not being set after inplace fillna()
- PR #1184 Fix iloc performance regression
- PR #1185 Support left_on/right_on and also on=str in merge
- PR #1200 Fix allocating bitmasks with numba instead of rmm in allocate_mask function
- PR #1213 Fix bug with csv reader requesting subset of columns using wrong datatype
- PR #1223 gpuCI: Fix label on rapidsai channel on gpu build scripts
- PR #1242 Add explicit Thrust exec policy to fix NVCATEGORY_TEST segfault on some platforms
- PR #1246 Fix categorical tests that failed due to bad implicit type conversion
- PR #1255 Fix overwriting conda package main label uploads
- PR #1259 Add dlpack includes to pip build


# cuDF 0.5.1 (05 Feb 2019)

## Bug Fixes

- PR #842 Avoid using numpy via cimport to prevent ABI issues in Cython compilation


# cuDF 0.5.0 (28 Jan 2019)

## New Features

- PR #722 Add bzip2 decompression support to `read_csv()`
- PR #693 add ZLIB-based GZIP/ZIP support to `read_csv_strings()`
- PR #411 added null support to gdf_order_by (new API) and cudf_table::sort
- PR #525 Added GitHub Issue templates for bugs, documentation, new features, and questions
- PR #501 CSV Reader: Add support for user-specified decimal point and thousands separator to read_csv_strings()
- PR #455 CSV Reader: Add support for user-specified decimal point and thousands separator to read_csv()
- PR #439 add `DataFrame.drop` method similar to pandas
- PR #356 add `DataFrame.transpose` method and `DataFrame.T` property similar to pandas
- PR #505 CSV Reader: Add support for user-specified boolean values
- PR #350 Implemented Series replace function
- PR #490 Added print_env.sh script to gather relevant environment details when reporting cuDF issues
- PR #474 add ZLIB-based GZIP/ZIP support to `read_csv()`
- PR #547 Added melt similar to `pandas.melt()`
- PR #491 Add CI test script to check for updates to CHANGELOG.md in PRs
- PR #550 Add CI test script to check for style issues in PRs
- PR #558 Add CI scripts for cpu-based conda and gpu-based test builds
- PR #524 Add Boolean Indexing
- PR #564 Update python `sort_values` method to use updated libcudf `gdf_order_by` API
- PR #509 CSV Reader: Input CSV file can now be passed in as a text or a binary buffer
- PR #607 Add `__iter__` and iteritems to DataFrame class
- PR #643 added a new api gdf_replace_nulls that allows a user to replace nulls in a column

## Improvements

- PR #426 Removed sort-based groupby and refactored existing groupby APIs. Also improves C++/CUDA compile time.
- PR #461 Add `CUDF_HOME` variable in README.md to replace relative pathing.
- PR #472 RMM: Created centralized rmm::device_vector alias and rmm::exec_policy
- PR #500 Improved the concurrent hash map class to support partitioned (multi-pass) hash table building.
- PR #454 Improve CSV reader docs and examples
- PR #465 Added templated C++ API for RMM to avoid explicit cast to `void**`
- PR #513 `.gitignore` tweaks
- PR #521 Add `assert_eq` function for testing
- PR #502 Simplify Dockerfile for local dev, eliminate old conda/pip envs
- PR #549 Adds `-rdynamic` compiler flag to nvcc for Debug builds
- PR #472 RMM: Created centralized rmm::device_vector alias and rmm::exec_policy
- PR #577 Added external C++ API for scatter/gather functions
- PR #500 Improved the concurrent hash map class to support partitioned (multi-pass) hash table building
- PR #583 Updated `gdf_size_type` to `int`
- PR #500 Improved the concurrent hash map class to support partitioned (multi-pass) hash table building
- PR #617 Added .dockerignore file. Prevents adding stale cmake cache files to the docker container
- PR #658 Reduced `JOIN_TEST` time by isolating overflow test of hash table size computation
- PR #664 Added Debuging instructions to README
- PR #651 Remove noqa marks in `__init__.py` files
- PR #671 CSV Reader: uncompressed buffer input can be parsed without explicitly specifying compression as None
- PR #684 Make RMM a submodule
- PR #718 Ensure sum, product, min, max methods pandas compatibility on empty datasets
- PR #720 Refactored Index classes to make them more Pandas-like, added CategoricalIndex
- PR #749 Improve to_arrow and from_arrow Pandas compatibility
- PR #766 Remove TravisCI references, remove unused variables from CMake, fix ARROW_VERSION in Cmake
- PR #773 Add build-args back to Dockerfile and handle dependencies based on environment yml file
- PR #781 Move thirdparty submodules to root and symlink in /cpp
- PR #843 Fix broken cudf/python API examples, add new methods to the API index

## Bug Fixes

- PR #569 CSV Reader: Fix days being off-by-one when parsing some dates
- PR #531 CSV Reader: Fix incorrect parsing of quoted numbers
- PR #465 Added templated C++ API for RMM to avoid explicit cast to `void**`
- PR #473 Added missing <random> include
- PR #478 CSV Reader: Add api support for auto column detection, header, mangle_dupe_cols, usecols
- PR #495 Updated README to correct where cffi pytest should be executed
- PR #501 Fix the intermittent segfault caused by the `thousands` and `compression` parameters in the csv reader
- PR #502 Simplify Dockerfile for local dev, eliminate old conda/pip envs
- PR #512 fix bug for `on` parameter in `DataFrame.merge` to allow for None or single column name
- PR #511 Updated python/cudf/bindings/join.pyx to fix cudf merge printing out dtypes
- PR #513 `.gitignore` tweaks
- PR #521 Add `assert_eq` function for testing
- PR #537 Fix CMAKE_CUDA_STANDARD_REQURIED typo in CMakeLists.txt
- PR #447 Fix silent failure in initializing DataFrame from generator
- PR #545 Temporarily disable csv reader thousands test to prevent segfault (test re-enabled in PR #501)
- PR #559 Fix Assertion error while using `applymap` to change the output dtype
- PR #575 Update `print_env.sh` script to better handle missing commands
- PR #612 Prevent an exception from occuring with true division on integer series.
- PR #630 Fix deprecation warning for `pd.core.common.is_categorical_dtype`
- PR #622 Fix Series.append() behaviour when appending values with different numeric dtype
- PR #603 Fix error while creating an empty column using None.
- PR #673 Fix array of strings not being caught in from_pandas
- PR #644 Fix return type and column support of dataframe.quantile()
- PR #634 Fix create `DataFrame.from_pandas()` with numeric column names
- PR #654 Add resolution check for GDF_TIMESTAMP in Join
- PR #648 Enforce one-to-one copy required when using `numba>=0.42.0`
- PR #645 Fix cmake build type handling not setting debug options when CMAKE_BUILD_TYPE=="Debug"
- PR #669 Fix GIL deadlock when launching multiple python threads that make Cython calls
- PR #665 Reworked the hash map to add a way to report the destination partition for a key
- PR #670 CMAKE: Fix env include path taking precedence over libcudf source headers
- PR #674 Check for gdf supported column types
- PR #677 Fix 'gdf_csv_test_Dates' gtest failure due to missing nrows parameter
- PR #604 Fix the parsing errors while reading a csv file using `sep` instead of `delimiter`.
- PR #686 Fix converting nulls to NaT values when converting Series to Pandas/Numpy
- PR #689 CSV Reader: Fix behavior with skiprows+header to match pandas implementation
- PR #691 Fixes Join on empty input DFs
- PR #706 CSV Reader: Fix broken dtype inference when whitespace is in data
- PR #717 CSV reader: fix behavior when parsing a csv file with no data rows
- PR #724 CSV Reader: fix build issue due to parameter type mismatch in a std::max call
- PR #734 Prevents reading undefined memory in gpu_expand_mask_bits numba kernel
- PR #747 CSV Reader: fix an issue where CUDA allocations fail with some large input files
- PR #750 Fix race condition for handling NVStrings in CMake
- PR #719 Fix merge column ordering
- PR #770 Fix issue where RMM submodule pointed to wrong branch and pin other to correct branches
- PR #778 Fix hard coded ABI off setting
- PR #784 Update RMM submodule commit-ish and pip paths
- PR #794 Update `rmm::exec_policy` usage to fix segmentation faults when used as temprory allocator.
- PR #800 Point git submodules to branches of forks instead of exact commits


# cuDF 0.4.0 (05 Dec 2018)

## New Features

- PR #398 add pandas-compatible `DataFrame.shape()` and `Series.shape()`
- PR #394 New documentation feature "10 Minutes to cuDF"
- PR #361 CSV Reader: Add support for strings with delimiters

## Improvements

 - PR #436 Improvements for type_dispatcher and wrapper structs
 - PR #429 Add CHANGELOG.md (this file)
 - PR #266 use faster CUDA-accelerated DataFrame column/Series concatenation.
 - PR #379 new C++ `type_dispatcher` reduces code complexity in supporting many data types.
 - PR #349 Improve performance for creating columns from memoryview objects
 - PR #445 Update reductions to use type_dispatcher. Adds integer types support to sum_of_squares.
 - PR #448 Improve installation instructions in README.md
 - PR #456 Change default CMake build to Release, and added option for disabling compilation of tests

## Bug Fixes

 - PR #444 Fix csv_test CUDA too many resources requested fail.
 - PR #396 added missing output buffer in validity tests for groupbys.
 - PR #408 Dockerfile updates for source reorganization
 - PR #437 Add cffi to Dockerfile conda env, fixes "cannot import name 'librmm'"
 - PR #417 Fix `map_test` failure with CUDA 10
 - PR #414 Fix CMake installation include file paths
 - PR #418 Properly cast string dtypes to programmatic dtypes when instantiating columns
 - PR #427 Fix and tests for Concatenation illegal memory access with nulls


# cuDF 0.3.0 (23 Nov 2018)

## New Features

 - PR #336 CSV Reader string support

## Improvements

 - PR #354 source code refactored for better organization. CMake build system overhaul. Beginning of transition to Cython bindings.
 - PR #290 Add support for typecasting to/from datetime dtype
 - PR #323 Add handling pyarrow boolean arrays in input/out, add tests
 - PR #325 GDF_VALIDITY_UNSUPPORTED now returned for algorithms that don't support non-empty valid bitmasks
 - PR #381 Faster InputTooLarge Join test completes in ms rather than minutes.
 - PR #373 .gitignore improvements
 - PR #367 Doc cleanup & examples for DataFrame methods
 - PR #333 Add Rapids Memory Manager documentation
 - PR #321 Rapids Memory Manager adds file/line location logging and convenience macros
 - PR #334 Implement DataFrame `__copy__` and `__deepcopy__`
 - PR #271 Add NVTX ranges to pygdf
 - PR #311 Document system requirements for conda install

## Bug Fixes

 - PR #337 Retain index on `scale()` function
 - PR #344 Fix test failure due to PyArrow 0.11 Boolean handling
 - PR #364 Remove noexcept from managed_allocator;  CMakeLists fix for NVstrings
 - PR #357 Fix bug that made all series be considered booleans for indexing
 - PR #351 replace conda env configuration for developers
 - PRs #346 #360 Fix CSV reading of negative numbers
 - PR #342 Fix CMake to use conda-installed nvstrings
 - PR #341 Preserve categorical dtype after groupby aggregations
 - PR #315 ReadTheDocs build update to fix missing libcuda.so
 - PR #320 FIX out-of-bounds access error in reductions.cu
 - PR #319 Fix out-of-bounds memory access in libcudf count_valid_bits
 - PR #303 Fix printing empty dataframe


# cuDF 0.2.0 and cuDF 0.1.0

These were initial releases of cuDF based on previously separate pyGDF and libGDF libraries.<|MERGE_RESOLUTION|>--- conflicted
+++ resolved
@@ -2,11 +2,8 @@
 
 ## New Features
 
-<<<<<<< HEAD
+- PR #2012 Add `reindex()` to DataFrame and Series
 - PR #2098 Align DataFrame and Series indices before executing binary ops
-=======
-- PR #2012 Add `reindex()` to DataFrame and Series
->>>>>>> a8e88670
 
 ## Improvements
 
